#ifdef __APPLE__

#include "Base.h"
#include "Platform.h"
#include "FileSystem.h"
#include "Game.h"
#include "Form.h"
#include "ScriptController.h"
#include <unistd.h>
#import <Cocoa/Cocoa.h>
#import <QuartzCore/CVDisplayLink.h>
#import <OpenGL/OpenGL.h>
#import <mach/mach_time.h>

using namespace std;
using namespace gameplay;

// Default to 720p
static int __width = 1280;
static int __height = 720;

static float ACCELEROMETER_FACTOR_X = 90.0f / __width;
static float ACCELEROMETER_FACTOR_Y = 90.0f / __height;

static double __timeStart;
static double __timeAbsolute;
static bool __vsync = WINDOW_VSYNC;
static float __pitch;
static float __roll;
static int __lx;
static int __ly;
static bool __hasMouse = false;
static bool __leftMouseDown = false;
static bool __rightMouseDown = false;
static bool __otherMouseDown = false;
static bool __shiftDown = false;
static char* __title = NULL;
static bool __fullscreen = false;
static void* __attachToWindow = NULL;
static bool __mouseCaptured = false;
static CGPoint __mouseCapturePoint;
static bool __cursorVisible = true;

double getMachTimeInMilliseconds()
{
    static const double kOneMillion = 1000 * 1000;
    static mach_timebase_info_data_t s_timebase_info;
    
    if (s_timebase_info.denom == 0) 
        (void) mach_timebase_info(&s_timebase_info);
    
    // mach_absolute_time() returns billionth of seconds, so divide by one million to get milliseconds
    GP_ASSERT(s_timebase_info.denom);
    return ((double)mach_absolute_time() * (double)s_timebase_info.numer) / (kOneMillion * (double)s_timebase_info.denom);
}


@class View;

@interface View : NSOpenGLView <NSWindowDelegate>
{
    CVDisplayLinkRef displayLink;
    NSRecursiveLock* lock;
    Game* _game;
    unsigned int _gestureEvents;    
}

@end

static View* __view = NULL;

@implementation View

-(void)windowWillClose:(NSNotification*)note 
{
    [lock lock];
    _game->exit();
    [lock unlock];
    [[NSApplication sharedApplication] terminate:self];
}

- (CVReturn) getFrameForTime:(const CVTimeStamp*)outputTime
{
    NSAutoreleasePool* pool = [[NSAutoreleasePool alloc] init];
    
    [self update];
    
    [pool release];
    
    return kCVReturnSuccess;
}

-(void) update
{       
    [lock lock];

    [[self openGLContext] makeCurrentContext];
    CGLLockContext((CGLContextObj)[[self openGLContext] CGLContextObj]);
    if (_game && _game->getState() == Game::RUNNING)
    {
        _game->frame();
    }
    CGLFlushDrawable((CGLContextObj)[[self openGLContext] CGLContextObj]);
    CGLUnlockContext((CGLContextObj)[[self openGLContext] CGLContextObj]);  
    
    [lock unlock];
}

static CVReturn MyDisplayLinkCallback(CVDisplayLinkRef displayLink, const CVTimeStamp* now, const CVTimeStamp* outputTime, 
                                      CVOptionFlags flagsIn, CVOptionFlags* flagsOut, void* displayLinkContext)
{
    CVReturn result = [(View*)displayLinkContext getFrameForTime:outputTime];
    return result;
}

- (id) initWithFrame: (NSRect) frame
{    
    NSOpenGLPixelFormatAttribute windowedAttrs[] = 
    {
        NSOpenGLPFAAccelerated,
        NSOpenGLPFADoubleBuffer,
        NSOpenGLPFAColorSize, 32,
        NSOpenGLPFADepthSize, 24,
        NSOpenGLPFAAlphaSize, 8,
        NSOpenGLPFAOpenGLProfile, NSOpenGLProfileVersionLegacy,
        0
    };
    NSOpenGLPixelFormatAttribute fullscreenAttrs[] = 
    {
        NSOpenGLPFADoubleBuffer,
        NSOpenGLPFAScreenMask, (NSOpenGLPixelFormatAttribute)CGDisplayIDToOpenGLDisplayMask(CGMainDisplayID()),
        NSOpenGLPFAFullScreen,
        NSOpenGLPFAColorSize, 32,
        NSOpenGLPFADepthSize, 24,
        NSOpenGLPFAAlphaSize, 8,
        NSOpenGLPFAOpenGLProfile, NSOpenGLProfileVersionLegacy,
        0
    };
    NSOpenGLPixelFormatAttribute* attrs = __fullscreen ? fullscreenAttrs : windowedAttrs;
    
    NSOpenGLPixelFormat* pf = [[NSOpenGLPixelFormat alloc] initWithAttributes:attrs];
    if (!pf)
        NSLog(@"OpenGL pixel format not supported.");
    
    if((self = [super initWithFrame:frame pixelFormat:[pf autorelease]])) 
    {
        lock = [[NSRecursiveLock alloc] init];
        _game = Game::getInstance();
        __timeStart = getMachTimeInMilliseconds();
    }
    return self;
}

- (void) prepareOpenGL
{
    [super prepareOpenGL];
    
    _game->run();
    
    if (__fullscreen)
    {
        [[self window] setLevel: NSMainMenuWindowLevel+1];
        [[self window] setHidesOnDeactivate:YES]; 
    }
    else
    {
        [[self window] setLevel: NSNormalWindowLevel];
    }
    [[self window] makeKeyAndOrderFront: self];
    [[self window] setTitle: [NSString stringWithUTF8String: __title ? __title : ""]];
    
    // Make all the OpenGL calls to setup rendering and build the necessary rendering objects
    [[self openGLContext] makeCurrentContext];
    // Synchronize buffer swaps with vertical refresh rate
    GLint swapInt = __vsync ? 1 : 0;
    [[self openGLContext] setValues:&swapInt forParameter:NSOpenGLCPSwapInterval];
    
    // Create a display link capable of being used with all active displays
    CVDisplayLinkCreateWithActiveCGDisplays(&displayLink);
    
    // Set the renderer output callback function
    CVDisplayLinkSetOutputCallback(displayLink, &MyDisplayLinkCallback, self);
    
    CGLContextObj cglContext = (CGLContextObj)[[self openGLContext] CGLContextObj];
    CGLPixelFormatObj cglPixelFormat = (CGLPixelFormatObj)[[self pixelFormat] CGLPixelFormatObj];
    CVDisplayLinkSetCurrentCGDisplayFromOpenGLContext(displayLink, cglContext, cglPixelFormat);
    
    GLint dim[2] = {__width, __height};
    CGLSetParameter(cglContext, kCGLCPSurfaceBackingSize, dim);
    CGLEnable(cglContext, kCGLCESurfaceBackingSize);
    
    // Activate the display link
    CVDisplayLinkStart(displayLink);
}

- (void) dealloc
{   
    [lock lock];
    
    // Release the display link
    CVDisplayLinkStop(displayLink);
    CVDisplayLinkRelease(displayLink);
    _game->exit();
    
    [lock unlock];

    [super dealloc];
}

- (void)resumeDisplayRenderer 
{
    [lock lock];
    CVDisplayLinkStop(displayLink);
    [lock unlock]; 
}

- (void)haltDisplayRenderer 
{
    [lock lock];
    CVDisplayLinkStop(displayLink);
    [lock unlock];
}

- (void) mouse: (Mouse::MouseEvent) mouseEvent orTouchEvent: (Touch::TouchEvent) touchEvent x: (float) x y: (float) y s: (int) s 
{
    if (!gameplay::Platform::mouseEventInternal(mouseEvent, x, y, s))
    {
        gameplay::Platform::touchEventInternal(touchEvent, x, y, 0);
    }
}

- (void) mouseDown: (NSEvent*) event
{
    NSPoint point = [self convertPoint:[event locationInWindow] fromView:nil];
    __leftMouseDown = true;
    [self mouse: Mouse::MOUSE_PRESS_LEFT_BUTTON orTouchEvent: Touch::TOUCH_PRESS x: point.x y: __height - point.y s: 0];
}

- (void) mouseUp: (NSEvent*) event
{
     NSPoint point = [self convertPoint:[event locationInWindow] fromView:nil];
    __leftMouseDown = false;
    [self mouse: Mouse::MOUSE_RELEASE_LEFT_BUTTON orTouchEvent: Touch::TOUCH_RELEASE x: point.x y: __height - point.y s: 0];
}

- (void)mouseMoved:(NSEvent*) event 
{
    NSPoint point = [self convertPoint:[event locationInWindow] fromView:nil];
    

    if (__mouseCaptured)
    {
        point.x = [event deltaX];
        point.y = [event deltaY];

        NSWindow* window = __view.window;
        NSRect rect = window.frame;
        CGPoint centerPoint;
        centerPoint.x = rect.origin.x + (rect.size.width / 2);
        centerPoint.y = rect.origin.y + (rect.size.height / 2);
        CGDisplayMoveCursorToPoint(CGDisplayPrimaryDisplay(NULL), centerPoint);
    }
    gameplay::Platform::mouseEventInternal(Mouse::MOUSE_MOVE, point.x, point.y, 0);
}

- (void) mouseDragged: (NSEvent*) event
{
     NSPoint point = [self convertPoint:[event locationInWindow] fromView:nil];
    if (__leftMouseDown)
    {
        [self mouse: Mouse::MOUSE_MOVE orTouchEvent: Touch::TOUCH_MOVE x: point.x y: __height - point.y s: 0];
    }
}

- (void) rightMouseDown: (NSEvent*) event
{
    __rightMouseDown = true;
     NSPoint point = [self convertPoint:[event locationInWindow] fromView:nil];
    __lx = point.x;
    __ly = __height - point.y;    
    gameplay::Platform::mouseEventInternal(Mouse::MOUSE_PRESS_RIGHT_BUTTON, point.x, __height - point.y, 0);
}

- (void) rightMouseUp: (NSEvent*) event
{
   __rightMouseDown = false;
    NSPoint point = [event locationInWindow];
    gameplay::Platform::mouseEventInternal(Mouse::MOUSE_RELEASE_RIGHT_BUTTON, point.x, __height - point.y, 0);
}

- (void) rightMouseDragged: (NSEvent*) event
{
    NSPoint point = [self convertPoint:[event locationInWindow] fromView:nil];
    if (__rightMouseDown)
    {
        // Update the pitch and roll by adding the scaled deltas.
        __roll += (float)(point.x - __lx) * ACCELEROMETER_FACTOR_X;
        __pitch -= -(float)(point.y - (__height - __ly)) * ACCELEROMETER_FACTOR_Y;
    
        // Clamp the values to the valid range.
        __roll = max(min(__roll, 90.0f), -90.0f);
        __pitch = max(min(__pitch, 90.0f), -90.0f);
    
        // Update the last X/Y values.
        __lx = point.x;
        __ly = (__height - point.y);
    }
    
    // In right-mouse case, whether __rightMouseDown is true or false
    // this should not matter, mouse move is still occuring
    gameplay::Platform::mouseEventInternal(Mouse::MOUSE_MOVE, point.x, __height - point.y, 0);
}

- (void)otherMouseDown: (NSEvent *) event 
{
    __otherMouseDown = true;
    NSPoint point = [self convertPoint:[event locationInWindow] fromView:nil];
    gameplay::Platform::mouseEventInternal(Mouse::MOUSE_PRESS_MIDDLE_BUTTON, point.x, __height - point.y, 0);
}

- (void)otherMouseUp: (NSEvent *) event 
{
    __otherMouseDown = false;
    NSPoint point = [self convertPoint:[event locationInWindow] fromView:nil];
    gameplay::Platform::mouseEventInternal(Mouse::MOUSE_RELEASE_MIDDLE_BUTTON, point.x, __height - point.y, 0);
}

- (void)otherMouseDragged: (NSEvent *) event 
{
    NSPoint point = [self convertPoint:[event locationInWindow] fromView:nil];
    gameplay::Platform::mouseEventInternal(Mouse::MOUSE_MOVE, point.x, __height - point.y, 0);
}

- (void) mouseEntered: (NSEvent*)event
{
    __hasMouse = true;
}

- (void)scrollWheel: (NSEvent *) event 
{
    NSPoint point = [self convertPoint:[event locationInWindow] fromView:nil];
    gameplay::Platform::mouseEventInternal(Mouse::MOUSE_WHEEL, point.x, __height - point.y, (int)([event deltaY] * 10.0f));
}

- (void) mouseExited: (NSEvent*)event
{
    __leftMouseDown = false;
    __rightMouseDown = false;
    __otherMouseDown = false;
    __hasMouse = false;
}

- (BOOL)acceptsFirstResponder
{
    return YES;
}

int getKey(unsigned short keyCode, unsigned int modifierFlags)
{
    __shiftDown = (modifierFlags & NSShiftKeyMask);
    switch(keyCode)
    {
        case 0x69:
            return Keyboard::KEY_PRINT;
        case 0x35:
            return Keyboard::KEY_ESCAPE;
        case 0x33:
            return Keyboard::KEY_BACKSPACE;
        case 0x30:
            return Keyboard::KEY_TAB;
        case 0x24:
            return Keyboard::KEY_RETURN;
        case 0x72:
            return Keyboard::KEY_INSERT;
        case 0x73:
            return Keyboard::KEY_HOME;
        case 0x74:
            return Keyboard::KEY_PG_UP;
        case 0x79:
            return Keyboard::KEY_PG_DOWN;
        case 0x75:
            return Keyboard::KEY_DELETE;
        case 0x77:
            return Keyboard::KEY_END;
        case 0x7B:
            return Keyboard::KEY_LEFT_ARROW;
        case 0x7C:
            return Keyboard::KEY_RIGHT_ARROW;
        case 0x7E:
            return Keyboard::KEY_UP_ARROW;
        case 0x7D:
            return Keyboard::KEY_DOWN_ARROW;
        case 0x47:
            return Keyboard::KEY_NUM_LOCK;
        case 0x45:
            return Keyboard::KEY_KP_PLUS;
        case 0x4E:
            return Keyboard::KEY_KP_MINUS;
        case 0x43:
            return Keyboard::KEY_KP_MULTIPLY;
        case 0x4B:
            return Keyboard::KEY_KP_DIVIDE;
        case 0x59:
            return Keyboard::KEY_KP_HOME;
        case 0x5B:
            return Keyboard::KEY_KP_UP;
        case 0x5C:
            return Keyboard::KEY_KP_PG_UP;
        case 0x56:
            return Keyboard::KEY_KP_LEFT;
        case 0x57:
            return Keyboard::KEY_KP_FIVE;
        case 0x58:
            return Keyboard::KEY_KP_RIGHT;
        case 0x53:
            return Keyboard::KEY_KP_END;
        case 0x54:
            return Keyboard::KEY_KP_DOWN;
        case 0x55:
            return Keyboard::KEY_KP_PG_DOWN;
        case 0x52:
            return Keyboard::KEY_KP_INSERT;
        case 0x41:
            return Keyboard::KEY_KP_DELETE;
        case 0x7A:
            return Keyboard::KEY_F1;
        case 0x78:
            return Keyboard::KEY_F2;
        case 0x63:
            return Keyboard::KEY_F3;
        case 0x76:
            return Keyboard::KEY_F4;
        case 0x60:
            return Keyboard::KEY_F5;
        case 0x61:
            return Keyboard::KEY_F6;
        case 0x62:
            return Keyboard::KEY_F7;
        case 0x64:
            return Keyboard::KEY_F8;
        case 0x65:
            return Keyboard::KEY_F9;
        case 0x6D:
            return Keyboard::KEY_F10;
        
        // MACOS reserved:
        //return Keyboard::KEY_F11;
        //return Keyboard::KEY_F12;
        // return Keyboard::KEY_PAUSE;
        // return Keyboard::KEY_SCROLL_LOCK;
            
        case 0x31:
            return Keyboard::KEY_SPACE;
        case 0x1D:
            return __shiftDown ? Keyboard::KEY_RIGHT_PARENTHESIS : Keyboard::KEY_ZERO;
        case 0x12:
            return __shiftDown ? Keyboard::KEY_EXCLAM : Keyboard::KEY_ONE;
        case 0x13:
            return __shiftDown ? Keyboard::KEY_AT : Keyboard::KEY_TWO;
        case 0x14:
            return __shiftDown ? Keyboard::KEY_NUMBER : Keyboard::KEY_THREE;
        case 0x15:
            return __shiftDown ? Keyboard::KEY_DOLLAR : Keyboard::KEY_FOUR;
        case 0x17:
            return __shiftDown ? Keyboard::KEY_PERCENT : Keyboard::KEY_FIVE;
        case 0x16:
            return __shiftDown ? Keyboard::KEY_CIRCUMFLEX : Keyboard::KEY_SIX;
        case 0x1A:
            return __shiftDown ? Keyboard::KEY_AMPERSAND : Keyboard::KEY_SEVEN;
        case 0x1C:
            return __shiftDown ? Keyboard::KEY_ASTERISK : Keyboard::KEY_EIGHT;
        case 0x19:
            return __shiftDown ? Keyboard::KEY_LEFT_PARENTHESIS : Keyboard::KEY_NINE;
        case 0x18:
            return __shiftDown ? Keyboard::KEY_EQUAL : Keyboard::KEY_PLUS;
        case 0x2B:
            return __shiftDown ? Keyboard::KEY_LESS_THAN : Keyboard::KEY_COMMA;
        case 0x1B:
            return __shiftDown ? Keyboard::KEY_UNDERSCORE : Keyboard::KEY_MINUS;
        case 0x2F:
            return __shiftDown ? Keyboard::KEY_GREATER_THAN : Keyboard::KEY_PERIOD;
        case 0x29:
            return __shiftDown ? Keyboard::KEY_COLON : Keyboard::KEY_SEMICOLON;
        case 0x2C:
            return __shiftDown ? Keyboard::KEY_QUESTION : Keyboard::KEY_SLASH;
        case 0x32:
            return __shiftDown ? Keyboard::KEY_GRAVE : Keyboard::KEY_TILDE;
        case 0x21:
            return __shiftDown ? Keyboard::KEY_LEFT_BRACE : Keyboard::KEY_LEFT_BRACKET;
        case 0x2A:
            return __shiftDown ? Keyboard::KEY_BAR : Keyboard::KEY_BACK_SLASH;
        case 0x1E:
            return __shiftDown ? Keyboard::KEY_RIGHT_BRACE : Keyboard::KEY_RIGHT_BRACKET;
        case 0x27:
            return __shiftDown ? Keyboard::KEY_QUOTE : Keyboard::KEY_APOSTROPHE;
            
        case 0x00:
             return __shiftDown ? Keyboard::KEY_CAPITAL_A : Keyboard::KEY_A;
        case 0x0B:
             return __shiftDown ? Keyboard::KEY_CAPITAL_B : Keyboard::KEY_B;
        case 0x08:
             return __shiftDown ? Keyboard::KEY_CAPITAL_C : Keyboard::KEY_C;
        case 0x02:
             return __shiftDown ? Keyboard::KEY_CAPITAL_D : Keyboard::KEY_D;
        case 0x0E:
             return __shiftDown ? Keyboard::KEY_CAPITAL_E : Keyboard::KEY_E;
        case 0x03:
             return __shiftDown ? Keyboard::KEY_CAPITAL_F : Keyboard::KEY_F;
        case 0x05:
             return __shiftDown ? Keyboard::KEY_CAPITAL_G : Keyboard::KEY_G;
        case 0x04:
             return __shiftDown ? Keyboard::KEY_CAPITAL_H : Keyboard::KEY_H;
        case 0x22:
             return __shiftDown ? Keyboard::KEY_CAPITAL_I : Keyboard::KEY_I;
        case 0x26:
             return __shiftDown ? Keyboard::KEY_CAPITAL_J : Keyboard::KEY_J;
        case 0x28:
             return __shiftDown ? Keyboard::KEY_CAPITAL_K : Keyboard::KEY_K;
        case 0x25:
             return __shiftDown ? Keyboard::KEY_CAPITAL_L : Keyboard::KEY_L;
        case 0x2E:
             return __shiftDown ? Keyboard::KEY_CAPITAL_M : Keyboard::KEY_M;
        case 0x2D:
             return __shiftDown ? Keyboard::KEY_CAPITAL_N : Keyboard::KEY_N;
        case 0x1F:
             return __shiftDown ? Keyboard::KEY_CAPITAL_O : Keyboard::KEY_O;
        case 0x23:
             return __shiftDown ? Keyboard::KEY_CAPITAL_P : Keyboard::KEY_P;
        case 0x0C:
             return __shiftDown ? Keyboard::KEY_CAPITAL_Q : Keyboard::KEY_Q;
        case 0x0F:
             return __shiftDown ? Keyboard::KEY_CAPITAL_R : Keyboard::KEY_R;
        case 0x01:
             return __shiftDown ? Keyboard::KEY_CAPITAL_S : Keyboard::KEY_S;
        case 0x11:
             return __shiftDown ? Keyboard::KEY_CAPITAL_T : Keyboard::KEY_T;
        case 0x20:
             return __shiftDown ? Keyboard::KEY_CAPITAL_U : Keyboard::KEY_U;
        case 0x09:
             return __shiftDown ? Keyboard::KEY_CAPITAL_V : Keyboard::KEY_V;
        case 0x0D:
             return __shiftDown ? Keyboard::KEY_CAPITAL_W : Keyboard::KEY_W;
        case 0x07:
             return __shiftDown ? Keyboard::KEY_CAPITAL_X : Keyboard::KEY_X;
        case 0x10:
            return __shiftDown ? Keyboard::KEY_CAPITAL_Y : Keyboard::KEY_Y;
        case 0x06:
            return __shiftDown ? Keyboard::KEY_CAPITAL_Z : Keyboard::KEY_Z;

        default:
            return Keyboard::KEY_NONE;
    }
}

- (void)flagsChanged: (NSEvent*)event
{
    unsigned int keyCode = [event keyCode];
    unsigned int flags = [event modifierFlags];
    switch (keyCode) 
    {
        case 0x39:
            gameplay::Platform::keyEventInternal((flags & NSAlphaShiftKeyMask) ? Keyboard::KEY_PRESS : Keyboard::KEY_RELEASE, Keyboard::KEY_CAPS_LOCK);
            break;
        case 0x38:
            gameplay::Platform::keyEventInternal((flags & NSShiftKeyMask) ? Keyboard::KEY_PRESS : Keyboard::KEY_RELEASE, Keyboard::KEY_SHIFT);
            break;
        case 0x3C:
            gameplay::Platform::keyEventInternal((flags & NSShiftKeyMask) ? Keyboard::KEY_PRESS : Keyboard::KEY_RELEASE, Keyboard::KEY_SHIFT);
            break;
        case 0x3A:
            gameplay::Platform::keyEventInternal((flags & NSAlternateKeyMask) ? Keyboard::KEY_PRESS : Keyboard::KEY_RELEASE, Keyboard::KEY_ALT);
            break;
        case 0x3D:
            gameplay::Platform::keyEventInternal((flags & NSAlternateKeyMask) ? Keyboard::KEY_PRESS : Keyboard::KEY_RELEASE, Keyboard::KEY_ALT);
            break;
        case 0x3B:
            gameplay::Platform::keyEventInternal((flags & NSControlKeyMask) ? Keyboard::KEY_PRESS : Keyboard::KEY_RELEASE, Keyboard::KEY_CTRL);
            break;
        case 0x3E:
            gameplay::Platform::keyEventInternal((flags & NSControlKeyMask) ? Keyboard::KEY_PRESS : Keyboard::KEY_RELEASE, Keyboard::KEY_CTRL);
            break;
        case 0x37:
            gameplay::Platform::keyEventInternal((flags & NSCommandKeyMask) ? Keyboard::KEY_PRESS : Keyboard::KEY_RELEASE, Keyboard::KEY_HYPER);
            break;
        case 0x36:
            gameplay::Platform::keyEventInternal((flags & NSCommandKeyMask) ? Keyboard::KEY_PRESS : Keyboard::KEY_RELEASE, Keyboard::KEY_HYPER);
            break;
    }
}

- (void) keyDown: (NSEvent*) event
{    
    if([event isARepeat] == NO)
    {
        gameplay::Platform::keyEventInternal(Keyboard::KEY_PRESS, getKey([event keyCode], [event modifierFlags]));
    }
}

- (void) keyUp: (NSEvent*) event
{    
    gameplay::Platform::keyEventInternal(Keyboard::KEY_RELEASE, getKey([event keyCode], [event modifierFlags]));
}


// Gesture support for Mac OS X Trackpads
- (void)recognizeGesture:(Gesture::GestureEvent)evt {
    if(evt == Gesture::GESTURE_NONE) _gestureEvents = 0;
    else _gestureEvents = (_gestureEvents | evt);
}
- (void)magnifyWithEvent:(NSEvent *)event
{
    if((_gestureEvents & Gesture::GESTURE_PINCH) == 0) return;
    
    NSSet *touches = [event touchesMatchingPhase:NSTouchPhaseAny  inView:nil];
    // Approximate the center by adding and averageing for now
    // Note this is centroid on the physical device be used for touching, not the display
    float xavg = 0.0f;
    float yavg = 0.0f;
    for(NSTouch *t in touches) {
        xavg += [t normalizedPosition].x;
        yavg += [t normalizedPosition].y;
    }
    xavg /= [touches count];
    yavg /= [touches count];
    
    _game->gesturePinchEvent((int)xavg, (int)yavg, [event magnification]);
}
- (void)swipeWithEvent:(NSEvent *)event
{
    if((_gestureEvents & Gesture::GESTURE_SWIPE) == 0) return;
    /**
     * Gesture callback on Gesture::SWIPE events.
     *
     * @param x The x-coordinate of the start of the swipe.
     * @param y The y-coordinate of the start of the swipe.
     * @param direction The direction of the swipe
     *
     * @see Gesture::SWIPE_DIRECTION_UP
     * @see Gesture::SWIPE_DIRECTION_DOWN
     * @see Gesture::SWIPE_DIRECTION_LEFT
     * @see Gesture::SWIPE_DIRECTION_RIGHT
     */
    //virtual void gestureSwipeEvent(int x, int y, int direction);
}

- (void)rotateWithEvent:(NSEvent *)event
{
    if((_gestureEvents & Gesture::GESTURE_ROTATE) == 0) return;
    NSSet *touches = [event touchesMatchingPhase:NSTouchPhaseAny  inView:nil];
    // Approximate the center by adding and averageing for now
    // Note this is centroid on the physical device be used for touching, not the display
    float xavg = 0.0f;
    float yavg = 0.0f;
    for(NSTouch *t in touches) {
        xavg += [t normalizedPosition].x;
        yavg += [t normalizedPosition].y;
    }
    xavg /= [touches count];
    yavg /= [touches count];
    _game->gestureRotateEvent((int)xavg, (int)yavg, [event rotation]);
}

@end

@interface FullscreenWindow : NSWindow
{ 
}
@end

@implementation FullscreenWindow
- (BOOL)canBecomeKeyWindow
{
    return YES;
}
@end


namespace gameplay
{

extern void print(const char* format, ...)
{
    GP_ASSERT(format);
    va_list argptr;
    va_start(argptr, format);
    vfprintf(stderr, format, argptr);
    va_end(argptr);
}
    
Platform::Platform(Game* game)
: _game(game)
{
}

Platform::~Platform()
{
}

Platform* Platform::create(Game* game, void* attachToWindow)
{
	__attachToWindow = attachToWindow;
    Platform* platform = new Platform(game);
    
    return platform;
}

int Platform::enterMessagePump()
{
    NSString* bundlePath = [[NSBundle mainBundle] bundlePath];
    NSString* path = [bundlePath stringByAppendingString:@"/Contents/Resources/"];
    FileSystem::setResourcePath([path cStringUsingEncoding:NSASCIIStringEncoding]);
    
    // Read window settings from config.
    if (_game->getConfig())
    {
        Properties* config = _game->getConfig()->getNamespace("window", true);
        if (config)
        {
            // Read window title.
            __title = const_cast<char *>(config->getString("title"));

            // Read window size.
            int width = config->getInt("width");
            if (width != 0)
                __width = width;
            int height = config->getInt("height");
            if (height != 0)
                __height = height;

            // Read fullscreen state.
            __fullscreen = config->getBool("fullscreen");
        }
    }

    // Set the scale factors for the mouse movement used to simulate the accelerometer.
    ACCELEROMETER_FACTOR_X = 90.0f / __width;
    ACCELEROMETER_FACTOR_Y = 90.0f / __height;

    NSAutoreleasePool* pool = [NSAutoreleasePool new];
    NSApplication* app = [NSApplication sharedApplication];
    NSRect screenBounds = [[NSScreen mainScreen] frame];
    NSRect viewBounds = NSMakeRect(0, 0, __width, __height);
    
    __view = [[View alloc] initWithFrame:viewBounds];
    
    NSRect centered = NSMakeRect(NSMidX(screenBounds) - NSMidX(viewBounds),
                                 NSMidY(screenBounds) - NSMidY(viewBounds),
                                 viewBounds.size.width, 
                                 viewBounds.size.height);
    
    NSWindow* window = NULL;
    if (__fullscreen)
    {
        window = [[FullscreenWindow alloc]
                   initWithContentRect:screenBounds
                   styleMask:NSBorderlessWindowMask
                   backing:NSBackingStoreBuffered
                   defer:NO];
    }
    else
    {
        window = [[NSWindow alloc]
                   initWithContentRect:centered
                   styleMask:NSTitledWindowMask | NSClosableWindowMask
                   backing:NSBackingStoreBuffered
                   defer:NO];
    }
    
    [window setAcceptsMouseMovedEvents:YES];
    [window setContentView:__view];
    [window setDelegate:__view];
    [__view release];
    
    [app run];
    
    [pool release];
    return EXIT_SUCCESS;
}

void Platform::signalShutdown() 
{
    [__view haltDisplayRenderer];

    // Don't perform terminate right away, enqueue to give game object
    // a chance to cleanup
    NSApplication* app = [NSApplication sharedApplication];
    [app performSelectorOnMainThread:@selector(terminate:) withObject:nil waitUntilDone:NO];
}
    
unsigned int Platform::getDisplayWidth()
{
    return __width;
}

unsigned int Platform::getDisplayHeight()
{
    return __height;
}

double Platform::getAbsoluteTime()
{
    __timeAbsolute = getMachTimeInMilliseconds();
    return __timeAbsolute;
}

void Platform::setAbsoluteTime(double time)
{
    __timeAbsolute = time;
}

bool Platform::isVsync()
{
    return __vsync;
}

void Platform::setVsync(bool enable)
{
    __vsync = enable;
}

void Platform::swapBuffers()
{
    if (__view)
        CGLFlushDrawable((CGLContextObj)[[__view openGLContext] CGLContextObj]);
}

void Platform::sleep(long ms)
{
    usleep(ms * 1000);
}

void Platform::setMultiTouch(bool enabled)
{
}
    
bool Platform::isMultiTouch()
{
    return true;
}
    
void Platform::getAccelerometerValues(float* pitch, float* roll)
{
    GP_ASSERT(pitch);
    GP_ASSERT(roll);

    *pitch = __pitch;
    *roll = __roll;
}

bool Platform::hasMouse()
{
    return true;
}

void Platform::setMouseCaptured(bool captured)
{
    if (captured != __mouseCaptured)
    {
        if (captured)
        {
            [NSCursor hide];
        }
        else
        {   
            [NSCursor unhide];
        }
        NSWindow* window = __view.window;
        NSRect rect = window.frame;
        CGPoint centerPoint;
        centerPoint.x = rect.origin.x + (rect.size.width / 2);
        centerPoint.y = rect.origin.y + (rect.size.height / 2);
        CGDisplayMoveCursorToPoint(CGDisplayPrimaryDisplay(NULL), centerPoint);
        __mouseCaptured = captured;
    }
}

bool Platform::isMouseCaptured()
{
    return __mouseCaptured;
}

void Platform::setCursorVisible(bool visible)
{
    if (visible != __cursorVisible)
    {
        if (visible)
        {
             [NSCursor unhide];
        }
        else 
        {
             [NSCursor hide];
        }
        __cursorVisible = visible;
    }
}

bool Platform::isCursorVisible()
{
    return __cursorVisible;
}

void Platform::displayKeyboard(bool display)
{
    // Do nothing.
}

void Platform::touchEventInternal(Touch::TouchEvent evt, int x, int y, unsigned int contactIndex)
{
    if (!Form::touchEventInternal(evt, x, y, contactIndex))
    {
        Game::getInstance()->touchEvent(evt, x, y, contactIndex);
        Game::getInstance()->getScriptController()->touchEvent(evt, x, y, contactIndex);
    }
}
    
void Platform::keyEventInternal(Keyboard::KeyEvent evt, int key)
{
    if (!Form::keyEventInternal(evt, key))
    {
        Game::getInstance()->keyEvent(evt, key);
        Game::getInstance()->getScriptController()->keyEvent(evt, key);
    }
}

bool Platform::mouseEventInternal(Mouse::MouseEvent evt, int x, int y, int wheelDelta)
{
    if (Form::mouseEventInternal(evt, x, y, wheelDelta))
    {
        return true;
    }
    else if (Game::getInstance()->mouseEvent(evt, x, y, wheelDelta))
    {
        return true;
    }
    else
    {
        return Game::getInstance()->getScriptController()->mouseEvent(evt, x, y, wheelDelta);
    }
}

bool Platform::isGestureSupported(Gesture::GestureEvent evt)
{
    return false;
}

void Platform::registerGesture(Gesture::GestureEvent evt)
{
}

void Platform::unregisterGesture(Gesture::GestureEvent evt)
{
<<<<<<< HEAD
=======
    [__view recognizeGesture:evt];
>>>>>>> e347a51b
}


unsigned int Platform::getGamepadsConnected()
{
    return 0;
}

bool Platform::isGamepadConnected(unsigned int gamepadHandle)
{
    return false;
}

const char* Platform::getGamepadId(unsigned int gamepadHandle)
{
    return NULL;
}

unsigned int Platform::getGamepadButtonCount(unsigned int gamepadHandle)
{
    return 0;
}

bool Platform::getGamepadButtonState(unsigned int gamepadHandle, unsigned int buttonIndex)
{
    return false;
}

unsigned int Platform::getGamepadJoystickCount(unsigned int gamepadHandle)
{
    return 0;
}

bool Platform::isGamepadJoystickActive(unsigned int gamepadHandle, unsigned int joystickIndex)
{
    return false;
}

float Platform::getGamepadJoystickAxisX(unsigned int gamepadHandle, unsigned int joystickIndex)
{
    return 0.0f;
}

float Platform::getGamepadJoystickAxisY(unsigned int gamepadHandle, unsigned int joystickIndex)
{
    return 0.0f;
}

void Platform::getGamepadJoystickAxisValues(unsigned int gamepadHandle, unsigned int joystickIndex, Vector2* outValue)
{
}

unsigned int Platform::getGamepadTriggerCount(unsigned int gamepadHandle)
{
    return 0;
}

float Platform::getGamepadTriggerValue(unsigned int gamepadHandle, unsigned int triggerIndex)
{
    return 0.0f;
}

}

#endif
<|MERGE_RESOLUTION|>--- conflicted
+++ resolved
@@ -1,1021 +1,1018 @@
-#ifdef __APPLE__
-
-#include "Base.h"
-#include "Platform.h"
-#include "FileSystem.h"
-#include "Game.h"
-#include "Form.h"
-#include "ScriptController.h"
-#include <unistd.h>
-#import <Cocoa/Cocoa.h>
-#import <QuartzCore/CVDisplayLink.h>
-#import <OpenGL/OpenGL.h>
-#import <mach/mach_time.h>
-
-using namespace std;
-using namespace gameplay;
-
-// Default to 720p
-static int __width = 1280;
-static int __height = 720;
-
-static float ACCELEROMETER_FACTOR_X = 90.0f / __width;
-static float ACCELEROMETER_FACTOR_Y = 90.0f / __height;
-
-static double __timeStart;
-static double __timeAbsolute;
-static bool __vsync = WINDOW_VSYNC;
-static float __pitch;
-static float __roll;
-static int __lx;
-static int __ly;
-static bool __hasMouse = false;
-static bool __leftMouseDown = false;
-static bool __rightMouseDown = false;
-static bool __otherMouseDown = false;
-static bool __shiftDown = false;
-static char* __title = NULL;
-static bool __fullscreen = false;
-static void* __attachToWindow = NULL;
-static bool __mouseCaptured = false;
-static CGPoint __mouseCapturePoint;
-static bool __cursorVisible = true;
-
-double getMachTimeInMilliseconds()
-{
-    static const double kOneMillion = 1000 * 1000;
-    static mach_timebase_info_data_t s_timebase_info;
-    
-    if (s_timebase_info.denom == 0) 
-        (void) mach_timebase_info(&s_timebase_info);
-    
-    // mach_absolute_time() returns billionth of seconds, so divide by one million to get milliseconds
-    GP_ASSERT(s_timebase_info.denom);
-    return ((double)mach_absolute_time() * (double)s_timebase_info.numer) / (kOneMillion * (double)s_timebase_info.denom);
-}
-
-
-@class View;
-
-@interface View : NSOpenGLView <NSWindowDelegate>
-{
-    CVDisplayLinkRef displayLink;
-    NSRecursiveLock* lock;
-    Game* _game;
-    unsigned int _gestureEvents;    
-}
-
-@end
-
-static View* __view = NULL;
-
-@implementation View
-
--(void)windowWillClose:(NSNotification*)note 
-{
-    [lock lock];
-    _game->exit();
-    [lock unlock];
-    [[NSApplication sharedApplication] terminate:self];
-}
-
-- (CVReturn) getFrameForTime:(const CVTimeStamp*)outputTime
-{
-    NSAutoreleasePool* pool = [[NSAutoreleasePool alloc] init];
-    
-    [self update];
-    
-    [pool release];
-    
-    return kCVReturnSuccess;
-}
-
--(void) update
-{       
-    [lock lock];
-
-    [[self openGLContext] makeCurrentContext];
-    CGLLockContext((CGLContextObj)[[self openGLContext] CGLContextObj]);
-    if (_game && _game->getState() == Game::RUNNING)
-    {
-        _game->frame();
-    }
-    CGLFlushDrawable((CGLContextObj)[[self openGLContext] CGLContextObj]);
-    CGLUnlockContext((CGLContextObj)[[self openGLContext] CGLContextObj]);  
-    
-    [lock unlock];
-}
-
-static CVReturn MyDisplayLinkCallback(CVDisplayLinkRef displayLink, const CVTimeStamp* now, const CVTimeStamp* outputTime, 
-                                      CVOptionFlags flagsIn, CVOptionFlags* flagsOut, void* displayLinkContext)
-{
-    CVReturn result = [(View*)displayLinkContext getFrameForTime:outputTime];
-    return result;
-}
-
-- (id) initWithFrame: (NSRect) frame
-{    
-    NSOpenGLPixelFormatAttribute windowedAttrs[] = 
-    {
-        NSOpenGLPFAAccelerated,
-        NSOpenGLPFADoubleBuffer,
-        NSOpenGLPFAColorSize, 32,
-        NSOpenGLPFADepthSize, 24,
-        NSOpenGLPFAAlphaSize, 8,
-        NSOpenGLPFAOpenGLProfile, NSOpenGLProfileVersionLegacy,
-        0
-    };
-    NSOpenGLPixelFormatAttribute fullscreenAttrs[] = 
-    {
-        NSOpenGLPFADoubleBuffer,
-        NSOpenGLPFAScreenMask, (NSOpenGLPixelFormatAttribute)CGDisplayIDToOpenGLDisplayMask(CGMainDisplayID()),
-        NSOpenGLPFAFullScreen,
-        NSOpenGLPFAColorSize, 32,
-        NSOpenGLPFADepthSize, 24,
-        NSOpenGLPFAAlphaSize, 8,
-        NSOpenGLPFAOpenGLProfile, NSOpenGLProfileVersionLegacy,
-        0
-    };
-    NSOpenGLPixelFormatAttribute* attrs = __fullscreen ? fullscreenAttrs : windowedAttrs;
-    
-    NSOpenGLPixelFormat* pf = [[NSOpenGLPixelFormat alloc] initWithAttributes:attrs];
-    if (!pf)
-        NSLog(@"OpenGL pixel format not supported.");
-    
-    if((self = [super initWithFrame:frame pixelFormat:[pf autorelease]])) 
-    {
-        lock = [[NSRecursiveLock alloc] init];
-        _game = Game::getInstance();
-        __timeStart = getMachTimeInMilliseconds();
-    }
-    return self;
-}
-
-- (void) prepareOpenGL
-{
-    [super prepareOpenGL];
-    
-    _game->run();
-    
-    if (__fullscreen)
-    {
-        [[self window] setLevel: NSMainMenuWindowLevel+1];
-        [[self window] setHidesOnDeactivate:YES]; 
-    }
-    else
-    {
-        [[self window] setLevel: NSNormalWindowLevel];
-    }
-    [[self window] makeKeyAndOrderFront: self];
-    [[self window] setTitle: [NSString stringWithUTF8String: __title ? __title : ""]];
-    
-    // Make all the OpenGL calls to setup rendering and build the necessary rendering objects
-    [[self openGLContext] makeCurrentContext];
-    // Synchronize buffer swaps with vertical refresh rate
-    GLint swapInt = __vsync ? 1 : 0;
-    [[self openGLContext] setValues:&swapInt forParameter:NSOpenGLCPSwapInterval];
-    
-    // Create a display link capable of being used with all active displays
-    CVDisplayLinkCreateWithActiveCGDisplays(&displayLink);
-    
-    // Set the renderer output callback function
-    CVDisplayLinkSetOutputCallback(displayLink, &MyDisplayLinkCallback, self);
-    
-    CGLContextObj cglContext = (CGLContextObj)[[self openGLContext] CGLContextObj];
-    CGLPixelFormatObj cglPixelFormat = (CGLPixelFormatObj)[[self pixelFormat] CGLPixelFormatObj];
-    CVDisplayLinkSetCurrentCGDisplayFromOpenGLContext(displayLink, cglContext, cglPixelFormat);
-    
-    GLint dim[2] = {__width, __height};
-    CGLSetParameter(cglContext, kCGLCPSurfaceBackingSize, dim);
-    CGLEnable(cglContext, kCGLCESurfaceBackingSize);
-    
-    // Activate the display link
-    CVDisplayLinkStart(displayLink);
-}
-
-- (void) dealloc
-{   
-    [lock lock];
-    
-    // Release the display link
-    CVDisplayLinkStop(displayLink);
-    CVDisplayLinkRelease(displayLink);
-    _game->exit();
-    
-    [lock unlock];
-
-    [super dealloc];
-}
-
-- (void)resumeDisplayRenderer 
-{
-    [lock lock];
-    CVDisplayLinkStop(displayLink);
-    [lock unlock]; 
-}
-
-- (void)haltDisplayRenderer 
-{
-    [lock lock];
-    CVDisplayLinkStop(displayLink);
-    [lock unlock];
-}
-
-- (void) mouse: (Mouse::MouseEvent) mouseEvent orTouchEvent: (Touch::TouchEvent) touchEvent x: (float) x y: (float) y s: (int) s 
-{
-    if (!gameplay::Platform::mouseEventInternal(mouseEvent, x, y, s))
-    {
-        gameplay::Platform::touchEventInternal(touchEvent, x, y, 0);
-    }
-}
-
-- (void) mouseDown: (NSEvent*) event
-{
-    NSPoint point = [self convertPoint:[event locationInWindow] fromView:nil];
-    __leftMouseDown = true;
-    [self mouse: Mouse::MOUSE_PRESS_LEFT_BUTTON orTouchEvent: Touch::TOUCH_PRESS x: point.x y: __height - point.y s: 0];
-}
-
-- (void) mouseUp: (NSEvent*) event
-{
-     NSPoint point = [self convertPoint:[event locationInWindow] fromView:nil];
-    __leftMouseDown = false;
-    [self mouse: Mouse::MOUSE_RELEASE_LEFT_BUTTON orTouchEvent: Touch::TOUCH_RELEASE x: point.x y: __height - point.y s: 0];
-}
-
-- (void)mouseMoved:(NSEvent*) event 
-{
-    NSPoint point = [self convertPoint:[event locationInWindow] fromView:nil];
-    
-
-    if (__mouseCaptured)
-    {
-        point.x = [event deltaX];
-        point.y = [event deltaY];
-
-        NSWindow* window = __view.window;
-        NSRect rect = window.frame;
-        CGPoint centerPoint;
-        centerPoint.x = rect.origin.x + (rect.size.width / 2);
-        centerPoint.y = rect.origin.y + (rect.size.height / 2);
-        CGDisplayMoveCursorToPoint(CGDisplayPrimaryDisplay(NULL), centerPoint);
-    }
-    gameplay::Platform::mouseEventInternal(Mouse::MOUSE_MOVE, point.x, point.y, 0);
-}
-
-- (void) mouseDragged: (NSEvent*) event
-{
-     NSPoint point = [self convertPoint:[event locationInWindow] fromView:nil];
-    if (__leftMouseDown)
-    {
-        [self mouse: Mouse::MOUSE_MOVE orTouchEvent: Touch::TOUCH_MOVE x: point.x y: __height - point.y s: 0];
-    }
-}
-
-- (void) rightMouseDown: (NSEvent*) event
-{
-    __rightMouseDown = true;
-     NSPoint point = [self convertPoint:[event locationInWindow] fromView:nil];
-    __lx = point.x;
-    __ly = __height - point.y;    
-    gameplay::Platform::mouseEventInternal(Mouse::MOUSE_PRESS_RIGHT_BUTTON, point.x, __height - point.y, 0);
-}
-
-- (void) rightMouseUp: (NSEvent*) event
-{
-   __rightMouseDown = false;
-    NSPoint point = [event locationInWindow];
-    gameplay::Platform::mouseEventInternal(Mouse::MOUSE_RELEASE_RIGHT_BUTTON, point.x, __height - point.y, 0);
-}
-
-- (void) rightMouseDragged: (NSEvent*) event
-{
-    NSPoint point = [self convertPoint:[event locationInWindow] fromView:nil];
-    if (__rightMouseDown)
-    {
-        // Update the pitch and roll by adding the scaled deltas.
-        __roll += (float)(point.x - __lx) * ACCELEROMETER_FACTOR_X;
-        __pitch -= -(float)(point.y - (__height - __ly)) * ACCELEROMETER_FACTOR_Y;
-    
-        // Clamp the values to the valid range.
-        __roll = max(min(__roll, 90.0f), -90.0f);
-        __pitch = max(min(__pitch, 90.0f), -90.0f);
-    
-        // Update the last X/Y values.
-        __lx = point.x;
-        __ly = (__height - point.y);
-    }
-    
-    // In right-mouse case, whether __rightMouseDown is true or false
-    // this should not matter, mouse move is still occuring
-    gameplay::Platform::mouseEventInternal(Mouse::MOUSE_MOVE, point.x, __height - point.y, 0);
-}
-
-- (void)otherMouseDown: (NSEvent *) event 
-{
-    __otherMouseDown = true;
-    NSPoint point = [self convertPoint:[event locationInWindow] fromView:nil];
-    gameplay::Platform::mouseEventInternal(Mouse::MOUSE_PRESS_MIDDLE_BUTTON, point.x, __height - point.y, 0);
-}
-
-- (void)otherMouseUp: (NSEvent *) event 
-{
-    __otherMouseDown = false;
-    NSPoint point = [self convertPoint:[event locationInWindow] fromView:nil];
-    gameplay::Platform::mouseEventInternal(Mouse::MOUSE_RELEASE_MIDDLE_BUTTON, point.x, __height - point.y, 0);
-}
-
-- (void)otherMouseDragged: (NSEvent *) event 
-{
-    NSPoint point = [self convertPoint:[event locationInWindow] fromView:nil];
-    gameplay::Platform::mouseEventInternal(Mouse::MOUSE_MOVE, point.x, __height - point.y, 0);
-}
-
-- (void) mouseEntered: (NSEvent*)event
-{
-    __hasMouse = true;
-}
-
-- (void)scrollWheel: (NSEvent *) event 
-{
-    NSPoint point = [self convertPoint:[event locationInWindow] fromView:nil];
-    gameplay::Platform::mouseEventInternal(Mouse::MOUSE_WHEEL, point.x, __height - point.y, (int)([event deltaY] * 10.0f));
-}
-
-- (void) mouseExited: (NSEvent*)event
-{
-    __leftMouseDown = false;
-    __rightMouseDown = false;
-    __otherMouseDown = false;
-    __hasMouse = false;
-}
-
-- (BOOL)acceptsFirstResponder
-{
-    return YES;
-}
-
-int getKey(unsigned short keyCode, unsigned int modifierFlags)
-{
-    __shiftDown = (modifierFlags & NSShiftKeyMask);
-    switch(keyCode)
-    {
-        case 0x69:
-            return Keyboard::KEY_PRINT;
-        case 0x35:
-            return Keyboard::KEY_ESCAPE;
-        case 0x33:
-            return Keyboard::KEY_BACKSPACE;
-        case 0x30:
-            return Keyboard::KEY_TAB;
-        case 0x24:
-            return Keyboard::KEY_RETURN;
-        case 0x72:
-            return Keyboard::KEY_INSERT;
-        case 0x73:
-            return Keyboard::KEY_HOME;
-        case 0x74:
-            return Keyboard::KEY_PG_UP;
-        case 0x79:
-            return Keyboard::KEY_PG_DOWN;
-        case 0x75:
-            return Keyboard::KEY_DELETE;
-        case 0x77:
-            return Keyboard::KEY_END;
-        case 0x7B:
-            return Keyboard::KEY_LEFT_ARROW;
-        case 0x7C:
-            return Keyboard::KEY_RIGHT_ARROW;
-        case 0x7E:
-            return Keyboard::KEY_UP_ARROW;
-        case 0x7D:
-            return Keyboard::KEY_DOWN_ARROW;
-        case 0x47:
-            return Keyboard::KEY_NUM_LOCK;
-        case 0x45:
-            return Keyboard::KEY_KP_PLUS;
-        case 0x4E:
-            return Keyboard::KEY_KP_MINUS;
-        case 0x43:
-            return Keyboard::KEY_KP_MULTIPLY;
-        case 0x4B:
-            return Keyboard::KEY_KP_DIVIDE;
-        case 0x59:
-            return Keyboard::KEY_KP_HOME;
-        case 0x5B:
-            return Keyboard::KEY_KP_UP;
-        case 0x5C:
-            return Keyboard::KEY_KP_PG_UP;
-        case 0x56:
-            return Keyboard::KEY_KP_LEFT;
-        case 0x57:
-            return Keyboard::KEY_KP_FIVE;
-        case 0x58:
-            return Keyboard::KEY_KP_RIGHT;
-        case 0x53:
-            return Keyboard::KEY_KP_END;
-        case 0x54:
-            return Keyboard::KEY_KP_DOWN;
-        case 0x55:
-            return Keyboard::KEY_KP_PG_DOWN;
-        case 0x52:
-            return Keyboard::KEY_KP_INSERT;
-        case 0x41:
-            return Keyboard::KEY_KP_DELETE;
-        case 0x7A:
-            return Keyboard::KEY_F1;
-        case 0x78:
-            return Keyboard::KEY_F2;
-        case 0x63:
-            return Keyboard::KEY_F3;
-        case 0x76:
-            return Keyboard::KEY_F4;
-        case 0x60:
-            return Keyboard::KEY_F5;
-        case 0x61:
-            return Keyboard::KEY_F6;
-        case 0x62:
-            return Keyboard::KEY_F7;
-        case 0x64:
-            return Keyboard::KEY_F8;
-        case 0x65:
-            return Keyboard::KEY_F9;
-        case 0x6D:
-            return Keyboard::KEY_F10;
-        
-        // MACOS reserved:
-        //return Keyboard::KEY_F11;
-        //return Keyboard::KEY_F12;
-        // return Keyboard::KEY_PAUSE;
-        // return Keyboard::KEY_SCROLL_LOCK;
-            
-        case 0x31:
-            return Keyboard::KEY_SPACE;
-        case 0x1D:
-            return __shiftDown ? Keyboard::KEY_RIGHT_PARENTHESIS : Keyboard::KEY_ZERO;
-        case 0x12:
-            return __shiftDown ? Keyboard::KEY_EXCLAM : Keyboard::KEY_ONE;
-        case 0x13:
-            return __shiftDown ? Keyboard::KEY_AT : Keyboard::KEY_TWO;
-        case 0x14:
-            return __shiftDown ? Keyboard::KEY_NUMBER : Keyboard::KEY_THREE;
-        case 0x15:
-            return __shiftDown ? Keyboard::KEY_DOLLAR : Keyboard::KEY_FOUR;
-        case 0x17:
-            return __shiftDown ? Keyboard::KEY_PERCENT : Keyboard::KEY_FIVE;
-        case 0x16:
-            return __shiftDown ? Keyboard::KEY_CIRCUMFLEX : Keyboard::KEY_SIX;
-        case 0x1A:
-            return __shiftDown ? Keyboard::KEY_AMPERSAND : Keyboard::KEY_SEVEN;
-        case 0x1C:
-            return __shiftDown ? Keyboard::KEY_ASTERISK : Keyboard::KEY_EIGHT;
-        case 0x19:
-            return __shiftDown ? Keyboard::KEY_LEFT_PARENTHESIS : Keyboard::KEY_NINE;
-        case 0x18:
-            return __shiftDown ? Keyboard::KEY_EQUAL : Keyboard::KEY_PLUS;
-        case 0x2B:
-            return __shiftDown ? Keyboard::KEY_LESS_THAN : Keyboard::KEY_COMMA;
-        case 0x1B:
-            return __shiftDown ? Keyboard::KEY_UNDERSCORE : Keyboard::KEY_MINUS;
-        case 0x2F:
-            return __shiftDown ? Keyboard::KEY_GREATER_THAN : Keyboard::KEY_PERIOD;
-        case 0x29:
-            return __shiftDown ? Keyboard::KEY_COLON : Keyboard::KEY_SEMICOLON;
-        case 0x2C:
-            return __shiftDown ? Keyboard::KEY_QUESTION : Keyboard::KEY_SLASH;
-        case 0x32:
-            return __shiftDown ? Keyboard::KEY_GRAVE : Keyboard::KEY_TILDE;
-        case 0x21:
-            return __shiftDown ? Keyboard::KEY_LEFT_BRACE : Keyboard::KEY_LEFT_BRACKET;
-        case 0x2A:
-            return __shiftDown ? Keyboard::KEY_BAR : Keyboard::KEY_BACK_SLASH;
-        case 0x1E:
-            return __shiftDown ? Keyboard::KEY_RIGHT_BRACE : Keyboard::KEY_RIGHT_BRACKET;
-        case 0x27:
-            return __shiftDown ? Keyboard::KEY_QUOTE : Keyboard::KEY_APOSTROPHE;
-            
-        case 0x00:
-             return __shiftDown ? Keyboard::KEY_CAPITAL_A : Keyboard::KEY_A;
-        case 0x0B:
-             return __shiftDown ? Keyboard::KEY_CAPITAL_B : Keyboard::KEY_B;
-        case 0x08:
-             return __shiftDown ? Keyboard::KEY_CAPITAL_C : Keyboard::KEY_C;
-        case 0x02:
-             return __shiftDown ? Keyboard::KEY_CAPITAL_D : Keyboard::KEY_D;
-        case 0x0E:
-             return __shiftDown ? Keyboard::KEY_CAPITAL_E : Keyboard::KEY_E;
-        case 0x03:
-             return __shiftDown ? Keyboard::KEY_CAPITAL_F : Keyboard::KEY_F;
-        case 0x05:
-             return __shiftDown ? Keyboard::KEY_CAPITAL_G : Keyboard::KEY_G;
-        case 0x04:
-             return __shiftDown ? Keyboard::KEY_CAPITAL_H : Keyboard::KEY_H;
-        case 0x22:
-             return __shiftDown ? Keyboard::KEY_CAPITAL_I : Keyboard::KEY_I;
-        case 0x26:
-             return __shiftDown ? Keyboard::KEY_CAPITAL_J : Keyboard::KEY_J;
-        case 0x28:
-             return __shiftDown ? Keyboard::KEY_CAPITAL_K : Keyboard::KEY_K;
-        case 0x25:
-             return __shiftDown ? Keyboard::KEY_CAPITAL_L : Keyboard::KEY_L;
-        case 0x2E:
-             return __shiftDown ? Keyboard::KEY_CAPITAL_M : Keyboard::KEY_M;
-        case 0x2D:
-             return __shiftDown ? Keyboard::KEY_CAPITAL_N : Keyboard::KEY_N;
-        case 0x1F:
-             return __shiftDown ? Keyboard::KEY_CAPITAL_O : Keyboard::KEY_O;
-        case 0x23:
-             return __shiftDown ? Keyboard::KEY_CAPITAL_P : Keyboard::KEY_P;
-        case 0x0C:
-             return __shiftDown ? Keyboard::KEY_CAPITAL_Q : Keyboard::KEY_Q;
-        case 0x0F:
-             return __shiftDown ? Keyboard::KEY_CAPITAL_R : Keyboard::KEY_R;
-        case 0x01:
-             return __shiftDown ? Keyboard::KEY_CAPITAL_S : Keyboard::KEY_S;
-        case 0x11:
-             return __shiftDown ? Keyboard::KEY_CAPITAL_T : Keyboard::KEY_T;
-        case 0x20:
-             return __shiftDown ? Keyboard::KEY_CAPITAL_U : Keyboard::KEY_U;
-        case 0x09:
-             return __shiftDown ? Keyboard::KEY_CAPITAL_V : Keyboard::KEY_V;
-        case 0x0D:
-             return __shiftDown ? Keyboard::KEY_CAPITAL_W : Keyboard::KEY_W;
-        case 0x07:
-             return __shiftDown ? Keyboard::KEY_CAPITAL_X : Keyboard::KEY_X;
-        case 0x10:
-            return __shiftDown ? Keyboard::KEY_CAPITAL_Y : Keyboard::KEY_Y;
-        case 0x06:
-            return __shiftDown ? Keyboard::KEY_CAPITAL_Z : Keyboard::KEY_Z;
-
-        default:
-            return Keyboard::KEY_NONE;
-    }
-}
-
-- (void)flagsChanged: (NSEvent*)event
-{
-    unsigned int keyCode = [event keyCode];
-    unsigned int flags = [event modifierFlags];
-    switch (keyCode) 
-    {
-        case 0x39:
-            gameplay::Platform::keyEventInternal((flags & NSAlphaShiftKeyMask) ? Keyboard::KEY_PRESS : Keyboard::KEY_RELEASE, Keyboard::KEY_CAPS_LOCK);
-            break;
-        case 0x38:
-            gameplay::Platform::keyEventInternal((flags & NSShiftKeyMask) ? Keyboard::KEY_PRESS : Keyboard::KEY_RELEASE, Keyboard::KEY_SHIFT);
-            break;
-        case 0x3C:
-            gameplay::Platform::keyEventInternal((flags & NSShiftKeyMask) ? Keyboard::KEY_PRESS : Keyboard::KEY_RELEASE, Keyboard::KEY_SHIFT);
-            break;
-        case 0x3A:
-            gameplay::Platform::keyEventInternal((flags & NSAlternateKeyMask) ? Keyboard::KEY_PRESS : Keyboard::KEY_RELEASE, Keyboard::KEY_ALT);
-            break;
-        case 0x3D:
-            gameplay::Platform::keyEventInternal((flags & NSAlternateKeyMask) ? Keyboard::KEY_PRESS : Keyboard::KEY_RELEASE, Keyboard::KEY_ALT);
-            break;
-        case 0x3B:
-            gameplay::Platform::keyEventInternal((flags & NSControlKeyMask) ? Keyboard::KEY_PRESS : Keyboard::KEY_RELEASE, Keyboard::KEY_CTRL);
-            break;
-        case 0x3E:
-            gameplay::Platform::keyEventInternal((flags & NSControlKeyMask) ? Keyboard::KEY_PRESS : Keyboard::KEY_RELEASE, Keyboard::KEY_CTRL);
-            break;
-        case 0x37:
-            gameplay::Platform::keyEventInternal((flags & NSCommandKeyMask) ? Keyboard::KEY_PRESS : Keyboard::KEY_RELEASE, Keyboard::KEY_HYPER);
-            break;
-        case 0x36:
-            gameplay::Platform::keyEventInternal((flags & NSCommandKeyMask) ? Keyboard::KEY_PRESS : Keyboard::KEY_RELEASE, Keyboard::KEY_HYPER);
-            break;
-    }
-}
-
-- (void) keyDown: (NSEvent*) event
-{    
-    if([event isARepeat] == NO)
-    {
-        gameplay::Platform::keyEventInternal(Keyboard::KEY_PRESS, getKey([event keyCode], [event modifierFlags]));
-    }
-}
-
-- (void) keyUp: (NSEvent*) event
-{    
-    gameplay::Platform::keyEventInternal(Keyboard::KEY_RELEASE, getKey([event keyCode], [event modifierFlags]));
-}
-
-
-// Gesture support for Mac OS X Trackpads
-- (void)recognizeGesture:(Gesture::GestureEvent)evt {
-    if(evt == Gesture::GESTURE_NONE) _gestureEvents = 0;
-    else _gestureEvents = (_gestureEvents | evt);
-}
-- (void)magnifyWithEvent:(NSEvent *)event
-{
-    if((_gestureEvents & Gesture::GESTURE_PINCH) == 0) return;
-    
-    NSSet *touches = [event touchesMatchingPhase:NSTouchPhaseAny  inView:nil];
-    // Approximate the center by adding and averageing for now
-    // Note this is centroid on the physical device be used for touching, not the display
-    float xavg = 0.0f;
-    float yavg = 0.0f;
-    for(NSTouch *t in touches) {
-        xavg += [t normalizedPosition].x;
-        yavg += [t normalizedPosition].y;
-    }
-    xavg /= [touches count];
-    yavg /= [touches count];
-    
-    _game->gesturePinchEvent((int)xavg, (int)yavg, [event magnification]);
-}
-- (void)swipeWithEvent:(NSEvent *)event
-{
-    if((_gestureEvents & Gesture::GESTURE_SWIPE) == 0) return;
-    /**
-     * Gesture callback on Gesture::SWIPE events.
-     *
-     * @param x The x-coordinate of the start of the swipe.
-     * @param y The y-coordinate of the start of the swipe.
-     * @param direction The direction of the swipe
-     *
-     * @see Gesture::SWIPE_DIRECTION_UP
-     * @see Gesture::SWIPE_DIRECTION_DOWN
-     * @see Gesture::SWIPE_DIRECTION_LEFT
-     * @see Gesture::SWIPE_DIRECTION_RIGHT
-     */
-    //virtual void gestureSwipeEvent(int x, int y, int direction);
-}
-
-- (void)rotateWithEvent:(NSEvent *)event
-{
-    if((_gestureEvents & Gesture::GESTURE_ROTATE) == 0) return;
-    NSSet *touches = [event touchesMatchingPhase:NSTouchPhaseAny  inView:nil];
-    // Approximate the center by adding and averageing for now
-    // Note this is centroid on the physical device be used for touching, not the display
-    float xavg = 0.0f;
-    float yavg = 0.0f;
-    for(NSTouch *t in touches) {
-        xavg += [t normalizedPosition].x;
-        yavg += [t normalizedPosition].y;
-    }
-    xavg /= [touches count];
-    yavg /= [touches count];
-    _game->gestureRotateEvent((int)xavg, (int)yavg, [event rotation]);
-}
-
-@end
-
-@interface FullscreenWindow : NSWindow
-{ 
-}
-@end
-
-@implementation FullscreenWindow
-- (BOOL)canBecomeKeyWindow
-{
-    return YES;
-}
-@end
-
-
-namespace gameplay
-{
-
-extern void print(const char* format, ...)
-{
-    GP_ASSERT(format);
-    va_list argptr;
-    va_start(argptr, format);
-    vfprintf(stderr, format, argptr);
-    va_end(argptr);
-}
-    
-Platform::Platform(Game* game)
-: _game(game)
-{
-}
-
-Platform::~Platform()
-{
-}
-
-Platform* Platform::create(Game* game, void* attachToWindow)
-{
-	__attachToWindow = attachToWindow;
-    Platform* platform = new Platform(game);
-    
-    return platform;
-}
-
-int Platform::enterMessagePump()
-{
-    NSString* bundlePath = [[NSBundle mainBundle] bundlePath];
-    NSString* path = [bundlePath stringByAppendingString:@"/Contents/Resources/"];
-    FileSystem::setResourcePath([path cStringUsingEncoding:NSASCIIStringEncoding]);
-    
-    // Read window settings from config.
-    if (_game->getConfig())
-    {
-        Properties* config = _game->getConfig()->getNamespace("window", true);
-        if (config)
-        {
-            // Read window title.
-            __title = const_cast<char *>(config->getString("title"));
-
-            // Read window size.
-            int width = config->getInt("width");
-            if (width != 0)
-                __width = width;
-            int height = config->getInt("height");
-            if (height != 0)
-                __height = height;
-
-            // Read fullscreen state.
-            __fullscreen = config->getBool("fullscreen");
-        }
-    }
-
-    // Set the scale factors for the mouse movement used to simulate the accelerometer.
-    ACCELEROMETER_FACTOR_X = 90.0f / __width;
-    ACCELEROMETER_FACTOR_Y = 90.0f / __height;
-
-    NSAutoreleasePool* pool = [NSAutoreleasePool new];
-    NSApplication* app = [NSApplication sharedApplication];
-    NSRect screenBounds = [[NSScreen mainScreen] frame];
-    NSRect viewBounds = NSMakeRect(0, 0, __width, __height);
-    
-    __view = [[View alloc] initWithFrame:viewBounds];
-    
-    NSRect centered = NSMakeRect(NSMidX(screenBounds) - NSMidX(viewBounds),
-                                 NSMidY(screenBounds) - NSMidY(viewBounds),
-                                 viewBounds.size.width, 
-                                 viewBounds.size.height);
-    
-    NSWindow* window = NULL;
-    if (__fullscreen)
-    {
-        window = [[FullscreenWindow alloc]
-                   initWithContentRect:screenBounds
-                   styleMask:NSBorderlessWindowMask
-                   backing:NSBackingStoreBuffered
-                   defer:NO];
-    }
-    else
-    {
-        window = [[NSWindow alloc]
-                   initWithContentRect:centered
-                   styleMask:NSTitledWindowMask | NSClosableWindowMask
-                   backing:NSBackingStoreBuffered
-                   defer:NO];
-    }
-    
-    [window setAcceptsMouseMovedEvents:YES];
-    [window setContentView:__view];
-    [window setDelegate:__view];
-    [__view release];
-    
-    [app run];
-    
-    [pool release];
-    return EXIT_SUCCESS;
-}
-
-void Platform::signalShutdown() 
-{
-    [__view haltDisplayRenderer];
-
-    // Don't perform terminate right away, enqueue to give game object
-    // a chance to cleanup
-    NSApplication* app = [NSApplication sharedApplication];
-    [app performSelectorOnMainThread:@selector(terminate:) withObject:nil waitUntilDone:NO];
-}
-    
-unsigned int Platform::getDisplayWidth()
-{
-    return __width;
-}
-
-unsigned int Platform::getDisplayHeight()
-{
-    return __height;
-}
-
-double Platform::getAbsoluteTime()
-{
-    __timeAbsolute = getMachTimeInMilliseconds();
-    return __timeAbsolute;
-}
-
-void Platform::setAbsoluteTime(double time)
-{
-    __timeAbsolute = time;
-}
-
-bool Platform::isVsync()
-{
-    return __vsync;
-}
-
-void Platform::setVsync(bool enable)
-{
-    __vsync = enable;
-}
-
-void Platform::swapBuffers()
-{
-    if (__view)
-        CGLFlushDrawable((CGLContextObj)[[__view openGLContext] CGLContextObj]);
-}
-
-void Platform::sleep(long ms)
-{
-    usleep(ms * 1000);
-}
-
-void Platform::setMultiTouch(bool enabled)
-{
-}
-    
-bool Platform::isMultiTouch()
-{
-    return true;
-}
-    
-void Platform::getAccelerometerValues(float* pitch, float* roll)
-{
-    GP_ASSERT(pitch);
-    GP_ASSERT(roll);
-
-    *pitch = __pitch;
-    *roll = __roll;
-}
-
-bool Platform::hasMouse()
-{
-    return true;
-}
-
-void Platform::setMouseCaptured(bool captured)
-{
-    if (captured != __mouseCaptured)
-    {
-        if (captured)
-        {
-            [NSCursor hide];
-        }
-        else
-        {   
-            [NSCursor unhide];
-        }
-        NSWindow* window = __view.window;
-        NSRect rect = window.frame;
-        CGPoint centerPoint;
-        centerPoint.x = rect.origin.x + (rect.size.width / 2);
-        centerPoint.y = rect.origin.y + (rect.size.height / 2);
-        CGDisplayMoveCursorToPoint(CGDisplayPrimaryDisplay(NULL), centerPoint);
-        __mouseCaptured = captured;
-    }
-}
-
-bool Platform::isMouseCaptured()
-{
-    return __mouseCaptured;
-}
-
-void Platform::setCursorVisible(bool visible)
-{
-    if (visible != __cursorVisible)
-    {
-        if (visible)
-        {
-             [NSCursor unhide];
-        }
-        else 
-        {
-             [NSCursor hide];
-        }
-        __cursorVisible = visible;
-    }
-}
-
-bool Platform::isCursorVisible()
-{
-    return __cursorVisible;
-}
-
-void Platform::displayKeyboard(bool display)
-{
-    // Do nothing.
-}
-
-void Platform::touchEventInternal(Touch::TouchEvent evt, int x, int y, unsigned int contactIndex)
-{
-    if (!Form::touchEventInternal(evt, x, y, contactIndex))
-    {
-        Game::getInstance()->touchEvent(evt, x, y, contactIndex);
-        Game::getInstance()->getScriptController()->touchEvent(evt, x, y, contactIndex);
-    }
-}
-    
-void Platform::keyEventInternal(Keyboard::KeyEvent evt, int key)
-{
-    if (!Form::keyEventInternal(evt, key))
-    {
-        Game::getInstance()->keyEvent(evt, key);
-        Game::getInstance()->getScriptController()->keyEvent(evt, key);
-    }
-}
-
-bool Platform::mouseEventInternal(Mouse::MouseEvent evt, int x, int y, int wheelDelta)
-{
-    if (Form::mouseEventInternal(evt, x, y, wheelDelta))
-    {
-        return true;
-    }
-    else if (Game::getInstance()->mouseEvent(evt, x, y, wheelDelta))
-    {
-        return true;
-    }
-    else
-    {
-        return Game::getInstance()->getScriptController()->mouseEvent(evt, x, y, wheelDelta);
-    }
-}
-
-bool Platform::isGestureSupported(Gesture::GestureEvent evt)
-{
-    return false;
-}
-
-void Platform::registerGesture(Gesture::GestureEvent evt)
-{
-}
-
-void Platform::unregisterGesture(Gesture::GestureEvent evt)
-{
-<<<<<<< HEAD
-=======
-    [__view recognizeGesture:evt];
->>>>>>> e347a51b
-}
-
-
-unsigned int Platform::getGamepadsConnected()
-{
-    return 0;
-}
-
-bool Platform::isGamepadConnected(unsigned int gamepadHandle)
-{
-    return false;
-}
-
-const char* Platform::getGamepadId(unsigned int gamepadHandle)
-{
-    return NULL;
-}
-
-unsigned int Platform::getGamepadButtonCount(unsigned int gamepadHandle)
-{
-    return 0;
-}
-
-bool Platform::getGamepadButtonState(unsigned int gamepadHandle, unsigned int buttonIndex)
-{
-    return false;
-}
-
-unsigned int Platform::getGamepadJoystickCount(unsigned int gamepadHandle)
-{
-    return 0;
-}
-
-bool Platform::isGamepadJoystickActive(unsigned int gamepadHandle, unsigned int joystickIndex)
-{
-    return false;
-}
-
-float Platform::getGamepadJoystickAxisX(unsigned int gamepadHandle, unsigned int joystickIndex)
-{
-    return 0.0f;
-}
-
-float Platform::getGamepadJoystickAxisY(unsigned int gamepadHandle, unsigned int joystickIndex)
-{
-    return 0.0f;
-}
-
-void Platform::getGamepadJoystickAxisValues(unsigned int gamepadHandle, unsigned int joystickIndex, Vector2* outValue)
-{
-}
-
-unsigned int Platform::getGamepadTriggerCount(unsigned int gamepadHandle)
-{
-    return 0;
-}
-
-float Platform::getGamepadTriggerValue(unsigned int gamepadHandle, unsigned int triggerIndex)
-{
-    return 0.0f;
-}
-
-}
-
-#endif
+#ifdef __APPLE__
+
+#include "Base.h"
+#include "Platform.h"
+#include "FileSystem.h"
+#include "Game.h"
+#include "Form.h"
+#include "ScriptController.h"
+#include <unistd.h>
+#import <Cocoa/Cocoa.h>
+#import <QuartzCore/CVDisplayLink.h>
+#import <OpenGL/OpenGL.h>
+#import <mach/mach_time.h>
+
+using namespace std;
+using namespace gameplay;
+
+// Default to 720p
+static int __width = 1280;
+static int __height = 720;
+
+static float ACCELEROMETER_FACTOR_X = 90.0f / __width;
+static float ACCELEROMETER_FACTOR_Y = 90.0f / __height;
+
+static double __timeStart;
+static double __timeAbsolute;
+static bool __vsync = WINDOW_VSYNC;
+static float __pitch;
+static float __roll;
+static int __lx;
+static int __ly;
+static bool __hasMouse = false;
+static bool __leftMouseDown = false;
+static bool __rightMouseDown = false;
+static bool __otherMouseDown = false;
+static bool __shiftDown = false;
+static char* __title = NULL;
+static bool __fullscreen = false;
+static void* __attachToWindow = NULL;
+static bool __mouseCaptured = false;
+static CGPoint __mouseCapturePoint;
+static bool __cursorVisible = true;
+
+double getMachTimeInMilliseconds()
+{
+    static const double kOneMillion = 1000 * 1000;
+    static mach_timebase_info_data_t s_timebase_info;
+    
+    if (s_timebase_info.denom == 0) 
+        (void) mach_timebase_info(&s_timebase_info);
+    
+    // mach_absolute_time() returns billionth of seconds, so divide by one million to get milliseconds
+    GP_ASSERT(s_timebase_info.denom);
+    return ((double)mach_absolute_time() * (double)s_timebase_info.numer) / (kOneMillion * (double)s_timebase_info.denom);
+}
+
+
+@class View;
+
+@interface View : NSOpenGLView <NSWindowDelegate>
+{
+    CVDisplayLinkRef displayLink;
+    NSRecursiveLock* lock;
+    Game* _game;
+    unsigned int _gestureEvents;    
+}
+
+@end
+
+static View* __view = NULL;
+
+@implementation View
+
+-(void)windowWillClose:(NSNotification*)note 
+{
+    [lock lock];
+    _game->exit();
+    [lock unlock];
+    [[NSApplication sharedApplication] terminate:self];
+}
+
+- (CVReturn) getFrameForTime:(const CVTimeStamp*)outputTime
+{
+    NSAutoreleasePool* pool = [[NSAutoreleasePool alloc] init];
+    
+    [self update];
+    
+    [pool release];
+    
+    return kCVReturnSuccess;
+}
+
+-(void) update
+{       
+    [lock lock];
+
+    [[self openGLContext] makeCurrentContext];
+    CGLLockContext((CGLContextObj)[[self openGLContext] CGLContextObj]);
+    if (_game && _game->getState() == Game::RUNNING)
+    {
+        _game->frame();
+    }
+    CGLFlushDrawable((CGLContextObj)[[self openGLContext] CGLContextObj]);
+    CGLUnlockContext((CGLContextObj)[[self openGLContext] CGLContextObj]);  
+    
+    [lock unlock];
+}
+
+static CVReturn MyDisplayLinkCallback(CVDisplayLinkRef displayLink, const CVTimeStamp* now, const CVTimeStamp* outputTime, 
+                                      CVOptionFlags flagsIn, CVOptionFlags* flagsOut, void* displayLinkContext)
+{
+    CVReturn result = [(View*)displayLinkContext getFrameForTime:outputTime];
+    return result;
+}
+
+- (id) initWithFrame: (NSRect) frame
+{    
+    NSOpenGLPixelFormatAttribute windowedAttrs[] = 
+    {
+        NSOpenGLPFAAccelerated,
+        NSOpenGLPFADoubleBuffer,
+        NSOpenGLPFAColorSize, 32,
+        NSOpenGLPFADepthSize, 24,
+        NSOpenGLPFAAlphaSize, 8,
+        NSOpenGLPFAOpenGLProfile, NSOpenGLProfileVersionLegacy,
+        0
+    };
+    NSOpenGLPixelFormatAttribute fullscreenAttrs[] = 
+    {
+        NSOpenGLPFADoubleBuffer,
+        NSOpenGLPFAScreenMask, (NSOpenGLPixelFormatAttribute)CGDisplayIDToOpenGLDisplayMask(CGMainDisplayID()),
+        NSOpenGLPFAFullScreen,
+        NSOpenGLPFAColorSize, 32,
+        NSOpenGLPFADepthSize, 24,
+        NSOpenGLPFAAlphaSize, 8,
+        NSOpenGLPFAOpenGLProfile, NSOpenGLProfileVersionLegacy,
+        0
+    };
+    NSOpenGLPixelFormatAttribute* attrs = __fullscreen ? fullscreenAttrs : windowedAttrs;
+    
+    NSOpenGLPixelFormat* pf = [[NSOpenGLPixelFormat alloc] initWithAttributes:attrs];
+    if (!pf)
+        NSLog(@"OpenGL pixel format not supported.");
+    
+    if((self = [super initWithFrame:frame pixelFormat:[pf autorelease]])) 
+    {
+        lock = [[NSRecursiveLock alloc] init];
+        _game = Game::getInstance();
+        __timeStart = getMachTimeInMilliseconds();
+    }
+    return self;
+}
+
+- (void) prepareOpenGL
+{
+    [super prepareOpenGL];
+    
+    _game->run();
+    
+    if (__fullscreen)
+    {
+        [[self window] setLevel: NSMainMenuWindowLevel+1];
+        [[self window] setHidesOnDeactivate:YES]; 
+    }
+    else
+    {
+        [[self window] setLevel: NSNormalWindowLevel];
+    }
+    [[self window] makeKeyAndOrderFront: self];
+    [[self window] setTitle: [NSString stringWithUTF8String: __title ? __title : ""]];
+    
+    // Make all the OpenGL calls to setup rendering and build the necessary rendering objects
+    [[self openGLContext] makeCurrentContext];
+    // Synchronize buffer swaps with vertical refresh rate
+    GLint swapInt = __vsync ? 1 : 0;
+    [[self openGLContext] setValues:&swapInt forParameter:NSOpenGLCPSwapInterval];
+    
+    // Create a display link capable of being used with all active displays
+    CVDisplayLinkCreateWithActiveCGDisplays(&displayLink);
+    
+    // Set the renderer output callback function
+    CVDisplayLinkSetOutputCallback(displayLink, &MyDisplayLinkCallback, self);
+    
+    CGLContextObj cglContext = (CGLContextObj)[[self openGLContext] CGLContextObj];
+    CGLPixelFormatObj cglPixelFormat = (CGLPixelFormatObj)[[self pixelFormat] CGLPixelFormatObj];
+    CVDisplayLinkSetCurrentCGDisplayFromOpenGLContext(displayLink, cglContext, cglPixelFormat);
+    
+    GLint dim[2] = {__width, __height};
+    CGLSetParameter(cglContext, kCGLCPSurfaceBackingSize, dim);
+    CGLEnable(cglContext, kCGLCESurfaceBackingSize);
+    
+    // Activate the display link
+    CVDisplayLinkStart(displayLink);
+}
+
+- (void) dealloc
+{   
+    [lock lock];
+    
+    // Release the display link
+    CVDisplayLinkStop(displayLink);
+    CVDisplayLinkRelease(displayLink);
+    _game->exit();
+    
+    [lock unlock];
+
+    [super dealloc];
+}
+
+- (void)resumeDisplayRenderer 
+{
+    [lock lock];
+    CVDisplayLinkStop(displayLink);
+    [lock unlock]; 
+}
+
+- (void)haltDisplayRenderer 
+{
+    [lock lock];
+    CVDisplayLinkStop(displayLink);
+    [lock unlock];
+}
+
+- (void) mouse: (Mouse::MouseEvent) mouseEvent orTouchEvent: (Touch::TouchEvent) touchEvent x: (float) x y: (float) y s: (int) s 
+{
+    if (!gameplay::Platform::mouseEventInternal(mouseEvent, x, y, s))
+    {
+        gameplay::Platform::touchEventInternal(touchEvent, x, y, 0);
+    }
+}
+
+- (void) mouseDown: (NSEvent*) event
+{
+    NSPoint point = [self convertPoint:[event locationInWindow] fromView:nil];
+    __leftMouseDown = true;
+    [self mouse: Mouse::MOUSE_PRESS_LEFT_BUTTON orTouchEvent: Touch::TOUCH_PRESS x: point.x y: __height - point.y s: 0];
+}
+
+- (void) mouseUp: (NSEvent*) event
+{
+     NSPoint point = [self convertPoint:[event locationInWindow] fromView:nil];
+    __leftMouseDown = false;
+    [self mouse: Mouse::MOUSE_RELEASE_LEFT_BUTTON orTouchEvent: Touch::TOUCH_RELEASE x: point.x y: __height - point.y s: 0];
+}
+
+- (void)mouseMoved:(NSEvent*) event 
+{
+    NSPoint point = [self convertPoint:[event locationInWindow] fromView:nil];
+    
+
+    if (__mouseCaptured)
+    {
+        point.x = [event deltaX];
+        point.y = [event deltaY];
+
+        NSWindow* window = __view.window;
+        NSRect rect = window.frame;
+        CGPoint centerPoint;
+        centerPoint.x = rect.origin.x + (rect.size.width / 2);
+        centerPoint.y = rect.origin.y + (rect.size.height / 2);
+        CGDisplayMoveCursorToPoint(CGDisplayPrimaryDisplay(NULL), centerPoint);
+    }
+    gameplay::Platform::mouseEventInternal(Mouse::MOUSE_MOVE, point.x, point.y, 0);
+}
+
+- (void) mouseDragged: (NSEvent*) event
+{
+     NSPoint point = [self convertPoint:[event locationInWindow] fromView:nil];
+    if (__leftMouseDown)
+    {
+        [self mouse: Mouse::MOUSE_MOVE orTouchEvent: Touch::TOUCH_MOVE x: point.x y: __height - point.y s: 0];
+    }
+}
+
+- (void) rightMouseDown: (NSEvent*) event
+{
+    __rightMouseDown = true;
+     NSPoint point = [self convertPoint:[event locationInWindow] fromView:nil];
+    __lx = point.x;
+    __ly = __height - point.y;    
+    gameplay::Platform::mouseEventInternal(Mouse::MOUSE_PRESS_RIGHT_BUTTON, point.x, __height - point.y, 0);
+}
+
+- (void) rightMouseUp: (NSEvent*) event
+{
+   __rightMouseDown = false;
+    NSPoint point = [event locationInWindow];
+    gameplay::Platform::mouseEventInternal(Mouse::MOUSE_RELEASE_RIGHT_BUTTON, point.x, __height - point.y, 0);
+}
+
+- (void) rightMouseDragged: (NSEvent*) event
+{
+    NSPoint point = [self convertPoint:[event locationInWindow] fromView:nil];
+    if (__rightMouseDown)
+    {
+        // Update the pitch and roll by adding the scaled deltas.
+        __roll += (float)(point.x - __lx) * ACCELEROMETER_FACTOR_X;
+        __pitch -= -(float)(point.y - (__height - __ly)) * ACCELEROMETER_FACTOR_Y;
+    
+        // Clamp the values to the valid range.
+        __roll = max(min(__roll, 90.0f), -90.0f);
+        __pitch = max(min(__pitch, 90.0f), -90.0f);
+    
+        // Update the last X/Y values.
+        __lx = point.x;
+        __ly = (__height - point.y);
+    }
+    
+    // In right-mouse case, whether __rightMouseDown is true or false
+    // this should not matter, mouse move is still occuring
+    gameplay::Platform::mouseEventInternal(Mouse::MOUSE_MOVE, point.x, __height - point.y, 0);
+}
+
+- (void)otherMouseDown: (NSEvent *) event 
+{
+    __otherMouseDown = true;
+    NSPoint point = [self convertPoint:[event locationInWindow] fromView:nil];
+    gameplay::Platform::mouseEventInternal(Mouse::MOUSE_PRESS_MIDDLE_BUTTON, point.x, __height - point.y, 0);
+}
+
+- (void)otherMouseUp: (NSEvent *) event 
+{
+    __otherMouseDown = false;
+    NSPoint point = [self convertPoint:[event locationInWindow] fromView:nil];
+    gameplay::Platform::mouseEventInternal(Mouse::MOUSE_RELEASE_MIDDLE_BUTTON, point.x, __height - point.y, 0);
+}
+
+- (void)otherMouseDragged: (NSEvent *) event 
+{
+    NSPoint point = [self convertPoint:[event locationInWindow] fromView:nil];
+    gameplay::Platform::mouseEventInternal(Mouse::MOUSE_MOVE, point.x, __height - point.y, 0);
+}
+
+- (void) mouseEntered: (NSEvent*)event
+{
+    __hasMouse = true;
+}
+
+- (void)scrollWheel: (NSEvent *) event 
+{
+    NSPoint point = [self convertPoint:[event locationInWindow] fromView:nil];
+    gameplay::Platform::mouseEventInternal(Mouse::MOUSE_WHEEL, point.x, __height - point.y, (int)([event deltaY] * 10.0f));
+}
+
+- (void) mouseExited: (NSEvent*)event
+{
+    __leftMouseDown = false;
+    __rightMouseDown = false;
+    __otherMouseDown = false;
+    __hasMouse = false;
+}
+
+- (BOOL)acceptsFirstResponder
+{
+    return YES;
+}
+
+int getKey(unsigned short keyCode, unsigned int modifierFlags)
+{
+    __shiftDown = (modifierFlags & NSShiftKeyMask);
+    switch(keyCode)
+    {
+        case 0x69:
+            return Keyboard::KEY_PRINT;
+        case 0x35:
+            return Keyboard::KEY_ESCAPE;
+        case 0x33:
+            return Keyboard::KEY_BACKSPACE;
+        case 0x30:
+            return Keyboard::KEY_TAB;
+        case 0x24:
+            return Keyboard::KEY_RETURN;
+        case 0x72:
+            return Keyboard::KEY_INSERT;
+        case 0x73:
+            return Keyboard::KEY_HOME;
+        case 0x74:
+            return Keyboard::KEY_PG_UP;
+        case 0x79:
+            return Keyboard::KEY_PG_DOWN;
+        case 0x75:
+            return Keyboard::KEY_DELETE;
+        case 0x77:
+            return Keyboard::KEY_END;
+        case 0x7B:
+            return Keyboard::KEY_LEFT_ARROW;
+        case 0x7C:
+            return Keyboard::KEY_RIGHT_ARROW;
+        case 0x7E:
+            return Keyboard::KEY_UP_ARROW;
+        case 0x7D:
+            return Keyboard::KEY_DOWN_ARROW;
+        case 0x47:
+            return Keyboard::KEY_NUM_LOCK;
+        case 0x45:
+            return Keyboard::KEY_KP_PLUS;
+        case 0x4E:
+            return Keyboard::KEY_KP_MINUS;
+        case 0x43:
+            return Keyboard::KEY_KP_MULTIPLY;
+        case 0x4B:
+            return Keyboard::KEY_KP_DIVIDE;
+        case 0x59:
+            return Keyboard::KEY_KP_HOME;
+        case 0x5B:
+            return Keyboard::KEY_KP_UP;
+        case 0x5C:
+            return Keyboard::KEY_KP_PG_UP;
+        case 0x56:
+            return Keyboard::KEY_KP_LEFT;
+        case 0x57:
+            return Keyboard::KEY_KP_FIVE;
+        case 0x58:
+            return Keyboard::KEY_KP_RIGHT;
+        case 0x53:
+            return Keyboard::KEY_KP_END;
+        case 0x54:
+            return Keyboard::KEY_KP_DOWN;
+        case 0x55:
+            return Keyboard::KEY_KP_PG_DOWN;
+        case 0x52:
+            return Keyboard::KEY_KP_INSERT;
+        case 0x41:
+            return Keyboard::KEY_KP_DELETE;
+        case 0x7A:
+            return Keyboard::KEY_F1;
+        case 0x78:
+            return Keyboard::KEY_F2;
+        case 0x63:
+            return Keyboard::KEY_F3;
+        case 0x76:
+            return Keyboard::KEY_F4;
+        case 0x60:
+            return Keyboard::KEY_F5;
+        case 0x61:
+            return Keyboard::KEY_F6;
+        case 0x62:
+            return Keyboard::KEY_F7;
+        case 0x64:
+            return Keyboard::KEY_F8;
+        case 0x65:
+            return Keyboard::KEY_F9;
+        case 0x6D:
+            return Keyboard::KEY_F10;
+        
+        // MACOS reserved:
+        //return Keyboard::KEY_F11;
+        //return Keyboard::KEY_F12;
+        // return Keyboard::KEY_PAUSE;
+        // return Keyboard::KEY_SCROLL_LOCK;
+            
+        case 0x31:
+            return Keyboard::KEY_SPACE;
+        case 0x1D:
+            return __shiftDown ? Keyboard::KEY_RIGHT_PARENTHESIS : Keyboard::KEY_ZERO;
+        case 0x12:
+            return __shiftDown ? Keyboard::KEY_EXCLAM : Keyboard::KEY_ONE;
+        case 0x13:
+            return __shiftDown ? Keyboard::KEY_AT : Keyboard::KEY_TWO;
+        case 0x14:
+            return __shiftDown ? Keyboard::KEY_NUMBER : Keyboard::KEY_THREE;
+        case 0x15:
+            return __shiftDown ? Keyboard::KEY_DOLLAR : Keyboard::KEY_FOUR;
+        case 0x17:
+            return __shiftDown ? Keyboard::KEY_PERCENT : Keyboard::KEY_FIVE;
+        case 0x16:
+            return __shiftDown ? Keyboard::KEY_CIRCUMFLEX : Keyboard::KEY_SIX;
+        case 0x1A:
+            return __shiftDown ? Keyboard::KEY_AMPERSAND : Keyboard::KEY_SEVEN;
+        case 0x1C:
+            return __shiftDown ? Keyboard::KEY_ASTERISK : Keyboard::KEY_EIGHT;
+        case 0x19:
+            return __shiftDown ? Keyboard::KEY_LEFT_PARENTHESIS : Keyboard::KEY_NINE;
+        case 0x18:
+            return __shiftDown ? Keyboard::KEY_EQUAL : Keyboard::KEY_PLUS;
+        case 0x2B:
+            return __shiftDown ? Keyboard::KEY_LESS_THAN : Keyboard::KEY_COMMA;
+        case 0x1B:
+            return __shiftDown ? Keyboard::KEY_UNDERSCORE : Keyboard::KEY_MINUS;
+        case 0x2F:
+            return __shiftDown ? Keyboard::KEY_GREATER_THAN : Keyboard::KEY_PERIOD;
+        case 0x29:
+            return __shiftDown ? Keyboard::KEY_COLON : Keyboard::KEY_SEMICOLON;
+        case 0x2C:
+            return __shiftDown ? Keyboard::KEY_QUESTION : Keyboard::KEY_SLASH;
+        case 0x32:
+            return __shiftDown ? Keyboard::KEY_GRAVE : Keyboard::KEY_TILDE;
+        case 0x21:
+            return __shiftDown ? Keyboard::KEY_LEFT_BRACE : Keyboard::KEY_LEFT_BRACKET;
+        case 0x2A:
+            return __shiftDown ? Keyboard::KEY_BAR : Keyboard::KEY_BACK_SLASH;
+        case 0x1E:
+            return __shiftDown ? Keyboard::KEY_RIGHT_BRACE : Keyboard::KEY_RIGHT_BRACKET;
+        case 0x27:
+            return __shiftDown ? Keyboard::KEY_QUOTE : Keyboard::KEY_APOSTROPHE;
+            
+        case 0x00:
+             return __shiftDown ? Keyboard::KEY_CAPITAL_A : Keyboard::KEY_A;
+        case 0x0B:
+             return __shiftDown ? Keyboard::KEY_CAPITAL_B : Keyboard::KEY_B;
+        case 0x08:
+             return __shiftDown ? Keyboard::KEY_CAPITAL_C : Keyboard::KEY_C;
+        case 0x02:
+             return __shiftDown ? Keyboard::KEY_CAPITAL_D : Keyboard::KEY_D;
+        case 0x0E:
+             return __shiftDown ? Keyboard::KEY_CAPITAL_E : Keyboard::KEY_E;
+        case 0x03:
+             return __shiftDown ? Keyboard::KEY_CAPITAL_F : Keyboard::KEY_F;
+        case 0x05:
+             return __shiftDown ? Keyboard::KEY_CAPITAL_G : Keyboard::KEY_G;
+        case 0x04:
+             return __shiftDown ? Keyboard::KEY_CAPITAL_H : Keyboard::KEY_H;
+        case 0x22:
+             return __shiftDown ? Keyboard::KEY_CAPITAL_I : Keyboard::KEY_I;
+        case 0x26:
+             return __shiftDown ? Keyboard::KEY_CAPITAL_J : Keyboard::KEY_J;
+        case 0x28:
+             return __shiftDown ? Keyboard::KEY_CAPITAL_K : Keyboard::KEY_K;
+        case 0x25:
+             return __shiftDown ? Keyboard::KEY_CAPITAL_L : Keyboard::KEY_L;
+        case 0x2E:
+             return __shiftDown ? Keyboard::KEY_CAPITAL_M : Keyboard::KEY_M;
+        case 0x2D:
+             return __shiftDown ? Keyboard::KEY_CAPITAL_N : Keyboard::KEY_N;
+        case 0x1F:
+             return __shiftDown ? Keyboard::KEY_CAPITAL_O : Keyboard::KEY_O;
+        case 0x23:
+             return __shiftDown ? Keyboard::KEY_CAPITAL_P : Keyboard::KEY_P;
+        case 0x0C:
+             return __shiftDown ? Keyboard::KEY_CAPITAL_Q : Keyboard::KEY_Q;
+        case 0x0F:
+             return __shiftDown ? Keyboard::KEY_CAPITAL_R : Keyboard::KEY_R;
+        case 0x01:
+             return __shiftDown ? Keyboard::KEY_CAPITAL_S : Keyboard::KEY_S;
+        case 0x11:
+             return __shiftDown ? Keyboard::KEY_CAPITAL_T : Keyboard::KEY_T;
+        case 0x20:
+             return __shiftDown ? Keyboard::KEY_CAPITAL_U : Keyboard::KEY_U;
+        case 0x09:
+             return __shiftDown ? Keyboard::KEY_CAPITAL_V : Keyboard::KEY_V;
+        case 0x0D:
+             return __shiftDown ? Keyboard::KEY_CAPITAL_W : Keyboard::KEY_W;
+        case 0x07:
+             return __shiftDown ? Keyboard::KEY_CAPITAL_X : Keyboard::KEY_X;
+        case 0x10:
+            return __shiftDown ? Keyboard::KEY_CAPITAL_Y : Keyboard::KEY_Y;
+        case 0x06:
+            return __shiftDown ? Keyboard::KEY_CAPITAL_Z : Keyboard::KEY_Z;
+
+        default:
+            return Keyboard::KEY_NONE;
+    }
+}
+
+- (void)flagsChanged: (NSEvent*)event
+{
+    unsigned int keyCode = [event keyCode];
+    unsigned int flags = [event modifierFlags];
+    switch (keyCode) 
+    {
+        case 0x39:
+            gameplay::Platform::keyEventInternal((flags & NSAlphaShiftKeyMask) ? Keyboard::KEY_PRESS : Keyboard::KEY_RELEASE, Keyboard::KEY_CAPS_LOCK);
+            break;
+        case 0x38:
+            gameplay::Platform::keyEventInternal((flags & NSShiftKeyMask) ? Keyboard::KEY_PRESS : Keyboard::KEY_RELEASE, Keyboard::KEY_SHIFT);
+            break;
+        case 0x3C:
+            gameplay::Platform::keyEventInternal((flags & NSShiftKeyMask) ? Keyboard::KEY_PRESS : Keyboard::KEY_RELEASE, Keyboard::KEY_SHIFT);
+            break;
+        case 0x3A:
+            gameplay::Platform::keyEventInternal((flags & NSAlternateKeyMask) ? Keyboard::KEY_PRESS : Keyboard::KEY_RELEASE, Keyboard::KEY_ALT);
+            break;
+        case 0x3D:
+            gameplay::Platform::keyEventInternal((flags & NSAlternateKeyMask) ? Keyboard::KEY_PRESS : Keyboard::KEY_RELEASE, Keyboard::KEY_ALT);
+            break;
+        case 0x3B:
+            gameplay::Platform::keyEventInternal((flags & NSControlKeyMask) ? Keyboard::KEY_PRESS : Keyboard::KEY_RELEASE, Keyboard::KEY_CTRL);
+            break;
+        case 0x3E:
+            gameplay::Platform::keyEventInternal((flags & NSControlKeyMask) ? Keyboard::KEY_PRESS : Keyboard::KEY_RELEASE, Keyboard::KEY_CTRL);
+            break;
+        case 0x37:
+            gameplay::Platform::keyEventInternal((flags & NSCommandKeyMask) ? Keyboard::KEY_PRESS : Keyboard::KEY_RELEASE, Keyboard::KEY_HYPER);
+            break;
+        case 0x36:
+            gameplay::Platform::keyEventInternal((flags & NSCommandKeyMask) ? Keyboard::KEY_PRESS : Keyboard::KEY_RELEASE, Keyboard::KEY_HYPER);
+            break;
+    }
+}
+
+- (void) keyDown: (NSEvent*) event
+{    
+    if([event isARepeat] == NO)
+    {
+        gameplay::Platform::keyEventInternal(Keyboard::KEY_PRESS, getKey([event keyCode], [event modifierFlags]));
+    }
+}
+
+- (void) keyUp: (NSEvent*) event
+{    
+    gameplay::Platform::keyEventInternal(Keyboard::KEY_RELEASE, getKey([event keyCode], [event modifierFlags]));
+}
+
+
+// Gesture support for Mac OS X Trackpads
+- (void)recognizeGesture:(Gesture::GestureEvent)evt {
+    if(evt == Gesture::GESTURE_NONE) _gestureEvents = 0;
+    else _gestureEvents = (_gestureEvents | evt);
+}
+- (void)magnifyWithEvent:(NSEvent *)event
+{
+    if((_gestureEvents & Gesture::GESTURE_PINCH) == 0) return;
+    
+    NSSet *touches = [event touchesMatchingPhase:NSTouchPhaseAny  inView:nil];
+    // Approximate the center by adding and averageing for now
+    // Note this is centroid on the physical device be used for touching, not the display
+    float xavg = 0.0f;
+    float yavg = 0.0f;
+    for(NSTouch *t in touches) {
+        xavg += [t normalizedPosition].x;
+        yavg += [t normalizedPosition].y;
+    }
+    xavg /= [touches count];
+    yavg /= [touches count];
+    
+    _game->gesturePinchEvent((int)xavg, (int)yavg, [event magnification]);
+}
+- (void)swipeWithEvent:(NSEvent *)event
+{
+    if((_gestureEvents & Gesture::GESTURE_SWIPE) == 0) return;
+    /**
+     * Gesture callback on Gesture::SWIPE events.
+     *
+     * @param x The x-coordinate of the start of the swipe.
+     * @param y The y-coordinate of the start of the swipe.
+     * @param direction The direction of the swipe
+     *
+     * @see Gesture::SWIPE_DIRECTION_UP
+     * @see Gesture::SWIPE_DIRECTION_DOWN
+     * @see Gesture::SWIPE_DIRECTION_LEFT
+     * @see Gesture::SWIPE_DIRECTION_RIGHT
+     */
+    //virtual void gestureSwipeEvent(int x, int y, int direction);
+}
+
+- (void)rotateWithEvent:(NSEvent *)event
+{
+    if((_gestureEvents & Gesture::GESTURE_ROTATE) == 0) return;
+    NSSet *touches = [event touchesMatchingPhase:NSTouchPhaseAny  inView:nil];
+    // Approximate the center by adding and averageing for now
+    // Note this is centroid on the physical device be used for touching, not the display
+    float xavg = 0.0f;
+    float yavg = 0.0f;
+    for(NSTouch *t in touches) {
+        xavg += [t normalizedPosition].x;
+        yavg += [t normalizedPosition].y;
+    }
+    xavg /= [touches count];
+    yavg /= [touches count];
+    _game->gestureRotateEvent((int)xavg, (int)yavg, [event rotation]);
+}
+
+@end
+
+@interface FullscreenWindow : NSWindow
+{ 
+}
+@end
+
+@implementation FullscreenWindow
+- (BOOL)canBecomeKeyWindow
+{
+    return YES;
+}
+@end
+
+
+namespace gameplay
+{
+
+extern void print(const char* format, ...)
+{
+    GP_ASSERT(format);
+    va_list argptr;
+    va_start(argptr, format);
+    vfprintf(stderr, format, argptr);
+    va_end(argptr);
+}
+    
+Platform::Platform(Game* game)
+: _game(game)
+{
+}
+
+Platform::~Platform()
+{
+}
+
+Platform* Platform::create(Game* game, void* attachToWindow)
+{
+	__attachToWindow = attachToWindow;
+    Platform* platform = new Platform(game);
+    
+    return platform;
+}
+
+int Platform::enterMessagePump()
+{
+    NSString* bundlePath = [[NSBundle mainBundle] bundlePath];
+    NSString* path = [bundlePath stringByAppendingString:@"/Contents/Resources/"];
+    FileSystem::setResourcePath([path cStringUsingEncoding:NSASCIIStringEncoding]);
+    
+    // Read window settings from config.
+    if (_game->getConfig())
+    {
+        Properties* config = _game->getConfig()->getNamespace("window", true);
+        if (config)
+        {
+            // Read window title.
+            __title = const_cast<char *>(config->getString("title"));
+
+            // Read window size.
+            int width = config->getInt("width");
+            if (width != 0)
+                __width = width;
+            int height = config->getInt("height");
+            if (height != 0)
+                __height = height;
+
+            // Read fullscreen state.
+            __fullscreen = config->getBool("fullscreen");
+        }
+    }
+
+    // Set the scale factors for the mouse movement used to simulate the accelerometer.
+    ACCELEROMETER_FACTOR_X = 90.0f / __width;
+    ACCELEROMETER_FACTOR_Y = 90.0f / __height;
+
+    NSAutoreleasePool* pool = [NSAutoreleasePool new];
+    NSApplication* app = [NSApplication sharedApplication];
+    NSRect screenBounds = [[NSScreen mainScreen] frame];
+    NSRect viewBounds = NSMakeRect(0, 0, __width, __height);
+    
+    __view = [[View alloc] initWithFrame:viewBounds];
+    
+    NSRect centered = NSMakeRect(NSMidX(screenBounds) - NSMidX(viewBounds),
+                                 NSMidY(screenBounds) - NSMidY(viewBounds),
+                                 viewBounds.size.width, 
+                                 viewBounds.size.height);
+    
+    NSWindow* window = NULL;
+    if (__fullscreen)
+    {
+        window = [[FullscreenWindow alloc]
+                   initWithContentRect:screenBounds
+                   styleMask:NSBorderlessWindowMask
+                   backing:NSBackingStoreBuffered
+                   defer:NO];
+    }
+    else
+    {
+        window = [[NSWindow alloc]
+                   initWithContentRect:centered
+                   styleMask:NSTitledWindowMask | NSClosableWindowMask
+                   backing:NSBackingStoreBuffered
+                   defer:NO];
+    }
+    
+    [window setAcceptsMouseMovedEvents:YES];
+    [window setContentView:__view];
+    [window setDelegate:__view];
+    [__view release];
+    
+    [app run];
+    
+    [pool release];
+    return EXIT_SUCCESS;
+}
+
+void Platform::signalShutdown() 
+{
+    [__view haltDisplayRenderer];
+
+    // Don't perform terminate right away, enqueue to give game object
+    // a chance to cleanup
+    NSApplication* app = [NSApplication sharedApplication];
+    [app performSelectorOnMainThread:@selector(terminate:) withObject:nil waitUntilDone:NO];
+}
+    
+unsigned int Platform::getDisplayWidth()
+{
+    return __width;
+}
+
+unsigned int Platform::getDisplayHeight()
+{
+    return __height;
+}
+
+double Platform::getAbsoluteTime()
+{
+    __timeAbsolute = getMachTimeInMilliseconds();
+    return __timeAbsolute;
+}
+
+void Platform::setAbsoluteTime(double time)
+{
+    __timeAbsolute = time;
+}
+
+bool Platform::isVsync()
+{
+    return __vsync;
+}
+
+void Platform::setVsync(bool enable)
+{
+    __vsync = enable;
+}
+
+void Platform::swapBuffers()
+{
+    if (__view)
+        CGLFlushDrawable((CGLContextObj)[[__view openGLContext] CGLContextObj]);
+}
+
+void Platform::sleep(long ms)
+{
+    usleep(ms * 1000);
+}
+
+void Platform::setMultiTouch(bool enabled)
+{
+}
+    
+bool Platform::isMultiTouch()
+{
+    return true;
+}
+    
+void Platform::getAccelerometerValues(float* pitch, float* roll)
+{
+    GP_ASSERT(pitch);
+    GP_ASSERT(roll);
+
+    *pitch = __pitch;
+    *roll = __roll;
+}
+
+bool Platform::hasMouse()
+{
+    return true;
+}
+
+void Platform::setMouseCaptured(bool captured)
+{
+    if (captured != __mouseCaptured)
+    {
+        if (captured)
+        {
+            [NSCursor hide];
+        }
+        else
+        {   
+            [NSCursor unhide];
+        }
+        NSWindow* window = __view.window;
+        NSRect rect = window.frame;
+        CGPoint centerPoint;
+        centerPoint.x = rect.origin.x + (rect.size.width / 2);
+        centerPoint.y = rect.origin.y + (rect.size.height / 2);
+        CGDisplayMoveCursorToPoint(CGDisplayPrimaryDisplay(NULL), centerPoint);
+        __mouseCaptured = captured;
+    }
+}
+
+bool Platform::isMouseCaptured()
+{
+    return __mouseCaptured;
+}
+
+void Platform::setCursorVisible(bool visible)
+{
+    if (visible != __cursorVisible)
+    {
+        if (visible)
+        {
+             [NSCursor unhide];
+        }
+        else 
+        {
+             [NSCursor hide];
+        }
+        __cursorVisible = visible;
+    }
+}
+
+bool Platform::isCursorVisible()
+{
+    return __cursorVisible;
+}
+
+void Platform::displayKeyboard(bool display)
+{
+    // Do nothing.
+}
+
+void Platform::touchEventInternal(Touch::TouchEvent evt, int x, int y, unsigned int contactIndex)
+{
+    if (!Form::touchEventInternal(evt, x, y, contactIndex))
+    {
+        Game::getInstance()->touchEvent(evt, x, y, contactIndex);
+        Game::getInstance()->getScriptController()->touchEvent(evt, x, y, contactIndex);
+    }
+}
+    
+void Platform::keyEventInternal(Keyboard::KeyEvent evt, int key)
+{
+    if (!Form::keyEventInternal(evt, key))
+    {
+        Game::getInstance()->keyEvent(evt, key);
+        Game::getInstance()->getScriptController()->keyEvent(evt, key);
+    }
+}
+
+bool Platform::mouseEventInternal(Mouse::MouseEvent evt, int x, int y, int wheelDelta)
+{
+    if (Form::mouseEventInternal(evt, x, y, wheelDelta))
+    {
+        return true;
+    }
+    else if (Game::getInstance()->mouseEvent(evt, x, y, wheelDelta))
+    {
+        return true;
+    }
+    else
+    {
+        return Game::getInstance()->getScriptController()->mouseEvent(evt, x, y, wheelDelta);
+    }
+}
+
+bool Platform::isGestureSupported(Gesture::GestureEvent evt)
+{
+    return false;
+}
+
+void Platform::registerGesture(Gesture::GestureEvent evt)
+{
+}
+
+void Platform::unregisterGesture(Gesture::GestureEvent evt)
+{
+    [__view recognizeGesture:evt];
+}
+
+
+unsigned int Platform::getGamepadsConnected()
+{
+    return 0;
+}
+
+bool Platform::isGamepadConnected(unsigned int gamepadHandle)
+{
+    return false;
+}
+
+const char* Platform::getGamepadId(unsigned int gamepadHandle)
+{
+    return NULL;
+}
+
+unsigned int Platform::getGamepadButtonCount(unsigned int gamepadHandle)
+{
+    return 0;
+}
+
+bool Platform::getGamepadButtonState(unsigned int gamepadHandle, unsigned int buttonIndex)
+{
+    return false;
+}
+
+unsigned int Platform::getGamepadJoystickCount(unsigned int gamepadHandle)
+{
+    return 0;
+}
+
+bool Platform::isGamepadJoystickActive(unsigned int gamepadHandle, unsigned int joystickIndex)
+{
+    return false;
+}
+
+float Platform::getGamepadJoystickAxisX(unsigned int gamepadHandle, unsigned int joystickIndex)
+{
+    return 0.0f;
+}
+
+float Platform::getGamepadJoystickAxisY(unsigned int gamepadHandle, unsigned int joystickIndex)
+{
+    return 0.0f;
+}
+
+void Platform::getGamepadJoystickAxisValues(unsigned int gamepadHandle, unsigned int joystickIndex, Vector2* outValue)
+{
+}
+
+unsigned int Platform::getGamepadTriggerCount(unsigned int gamepadHandle)
+{
+    return 0;
+}
+
+float Platform::getGamepadTriggerValue(unsigned int gamepadHandle, unsigned int triggerIndex)
+{
+    return 0.0f;
+}
+
+}
+
+#endif