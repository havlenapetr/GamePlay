#include "Base.h"
#include "RenderState.h"
#include "Node.h"
#include "Pass.h"
#include "Technique.h"
#include "Node.h"

// Render state override bits
#define RS_BLEND 1
#define RS_BLEND_FUNC 2
#define RS_CULL_FACE 4
#define RS_DEPTH_TEST 8
#define RS_DEPTH_WRITE 16

namespace gameplay
{

RenderState::StateBlock* RenderState::StateBlock::_defaultState = NULL;
std::vector<RenderState::ResolveAutoBindingCallback> RenderState::_customAutoBindingResolvers;

RenderState::RenderState()
    : _nodeBinding(NULL), _state(NULL), _parent(NULL)
{
}

RenderState::~RenderState()
{
    SAFE_RELEASE(_state);

    // Destroy all the material parameters
    for (size_t i = 0, count = _parameters.size(); i < count; ++i)
    {
        SAFE_RELEASE(_parameters[i]);
    }
}

void RenderState::initialize()
{
    if (StateBlock::_defaultState == NULL)
    {
        StateBlock::_defaultState = StateBlock::create();
    }
}

void RenderState::finalize()
{
    SAFE_RELEASE(StateBlock::_defaultState);
}

void RenderState::registerAutoBindingResolver(ResolveAutoBindingCallback callback)
{
    _customAutoBindingResolvers.push_back(callback);
}

MaterialParameter* RenderState::getParameter(const char* name) const
{
    GP_ASSERT(name);

    // Search for an existing parameter with this name.
    MaterialParameter* param;
    for (size_t i = 0, count = _parameters.size(); i < count; ++i)
    {
        param = _parameters[i];
        GP_ASSERT(param);
        if (strcmp(param->getName(), name) == 0)
        {
            return param;
        }
    }

    // Create a new parameter and store it in our list.
    param = new MaterialParameter(name);
    _parameters.push_back(param);

    return param;
}

<<<<<<< HEAD
=======
/**
 * @script{ignore}
 */
>>>>>>> 2c863e71
const char* autoBindingToString(RenderState::AutoBinding autoBinding)
{
    // NOTE: As new AutoBinding values are added, this switch statement must be updatd.
    switch (autoBinding)
    {
    case RenderState::NONE:
        return NULL;

    case RenderState::VIEW_MATRIX:
        return "VIEW_MATRIX";

    case RenderState::PROJECTION_MATRIX:
        return "PROJECTION_MATRIX";

    case RenderState::WORLD_VIEW_MATRIX:
        return "WORLD_VIEW_MATRIX";

    case RenderState::VIEW_PROJECTION_MATRIX:
        return "VIEW_PROJECTION_MATRIX";

    case RenderState::WORLD_VIEW_PROJECTION_MATRIX:
        return "WORLD_VIEW_PROJECTION_MATRIX";

    case RenderState::INVERSE_TRANSPOSE_WORLD_MATRIX:
        return "INVERSE_TRANSPOSE_WORLD_MATRIX";

    case RenderState::INVERSE_TRANSPOSE_WORLD_VIEW_MATRIX:
        return "INVERSE_TRANSPOSE_WORLD_VIEW_MATRIX";

    case RenderState::CAMERA_WORLD_POSITION:
        return "CAMERA_WORLD_POSITION";

    case RenderState::CAMERA_VIEW_POSITION:
        return "CAMERA_VIEW_POSITION";

    case RenderState::MATRIX_PALETTE:
        return "MATRIX_PALETTE";
<<<<<<< HEAD
=======

    default:
        return "";
>>>>>>> 2c863e71
    }
}

void RenderState::setParameterAutoBinding(const char* name, AutoBinding autoBinding)
{
    setParameterAutoBinding(name, autoBindingToString(autoBinding));
}

void RenderState::setParameterAutoBinding(const char* name, const char* autoBinding)
{
    GP_ASSERT(name);
    GP_ASSERT(autoBinding);

    if (autoBinding == NULL)
    {
        // Remove an existing auto-binding
        std::map<std::string, std::string>::iterator itr = _autoBindings.find(name);
        if (itr != _autoBindings.end())
            _autoBindings.erase(itr);
    }
    else
    {
        // Add/update an auto-binding
        _autoBindings[name] = autoBinding;
    }

    // If we already have a node binding set, pass it to our handler now
    if (_nodeBinding)
    {
        applyAutoBinding(name, autoBinding);
    }
}

void RenderState::setStateBlock(StateBlock* state)
{
    if (_state != state)
    {
        SAFE_RELEASE(_state);

        _state = state;

        if (_state)
        {
            _state->addRef();
        }
    }
}

RenderState::StateBlock* RenderState::getStateBlock() const
{
    if (_state == NULL)
    {
        _state = StateBlock::create();
    }

    return _state;
}

void RenderState::setNodeBinding(Node* node)
{
    if (_nodeBinding != node)
    {
        _nodeBinding = node;

        if (_nodeBinding)
        {
            // Apply all existing auto-bindings using this node.
            std::map<std::string, std::string>::const_iterator itr = _autoBindings.begin();
            while (itr != _autoBindings.end())
            {
                applyAutoBinding(itr->first.c_str(), itr->second.c_str());
                ++itr;
            }
        }
    }
}

void RenderState::applyAutoBinding(const char* uniformName, const char* autoBinding)
{
    MaterialParameter* param = getParameter(uniformName);
    GP_ASSERT(param);

    // First attempt to resolve the binding using custom registered resolvers.
    if (_customAutoBindingResolvers.size() > 0)
    {
        for (size_t i = 0, count = _customAutoBindingResolvers.size(); i < count; ++i)
        {
            if (_customAutoBindingResolvers[i](autoBinding, _nodeBinding, param))
                return; // handled by custom resolver
        }
    }

    // Perform built-in resolution
    if (strcmp(autoBinding, "WORLD_MATRIX") == 0)
    {
        param->bindValue(_nodeBinding, &Node::getWorldMatrix);
    }
    else if (strcmp(autoBinding, "VIEW_MATRIX") == 0)
    {
        param->bindValue(_nodeBinding, &Node::getViewMatrix);
    }
    else if (strcmp(autoBinding, "PROJECTION_MATRIX") == 0)
    {
        param->bindValue(_nodeBinding, &Node::getProjectionMatrix);
    }
    else if (strcmp(autoBinding, "WORLD_VIEW_MATRIX") == 0)
    {
        param->bindValue(_nodeBinding, &Node::getWorldViewMatrix);
    }
    else if (strcmp(autoBinding, "VIEW_PROJECTION_MATRIX") == 0)
    {
        param->bindValue(_nodeBinding, &Node::getViewProjectionMatrix);
    }
    else if (strcmp(autoBinding, "WORLD_VIEW_PROJECTION_MATRIX") == 0)
    {
        param->bindValue(_nodeBinding, &Node::getWorldViewProjectionMatrix);
    }
    else if (strcmp(autoBinding, "INVERSE_TRANSPOSE_WORLD_MATRIX") == 0)
    {
        param->bindValue(_nodeBinding, &Node::getInverseTransposeWorldMatrix);
    }
    else if (strcmp(autoBinding, "INVERSE_TRANSPOSE_WORLD_VIEW_MATRIX") == 0)
    {
        param->bindValue(_nodeBinding, &Node::getInverseTransposeWorldViewMatrix);
    }
    else if (strcmp(autoBinding, "CAMERA_WORLD_POSITION") == 0)
    {
        param->bindValue(_nodeBinding, &Node::getActiveCameraTranslationWorld);
    }
    else if (strcmp(autoBinding, "CAMERA_VIEW_POSITION") == 0)
    {
        param->bindValue(_nodeBinding, &Node::getActiveCameraTranslationView);
    }
    else if (strcmp(autoBinding, "MATRIX_PALETTE") == 0)
    {
        Model* model = _nodeBinding->getModel();
        MeshSkin* skin = model ? model->getSkin() : NULL;
        if (skin)
        {
            GP_ASSERT(param);
            param->bindValue(skin, &MeshSkin::getMatrixPalette, &MeshSkin::getMatrixPaletteSize);
        }
    }
    else
    {
        GP_WARN("Unsupported auto binding type (%d).", autoBinding);
    }
}

void RenderState::bind(Pass* pass)
{
    GP_ASSERT(pass);

    // Get the combined modified state bits for our RenderState hierarchy.
    long stateOverrideBits = _state ? _state->_bits : 0;
    RenderState* rs = _parent;
    while (rs)
    {
        if (rs->_state)
        {
            stateOverrideBits |= rs->_state->_bits;
        }
        rs = rs->_parent;
    }

    // Restore renderer state to its default, except for explicitly specified states
    StateBlock::restore(stateOverrideBits);

    // Apply parameter bindings and renderer state for the entire hierarchy, top-down.
    rs = NULL;
    Effect* effect = pass->getEffect();
    while ((rs = getTopmost(rs)))
    {
        for (size_t i = 0, count = rs->_parameters.size(); i < count; ++i)
        {
            GP_ASSERT(rs->_parameters[i]);
            rs->_parameters[i]->bind(effect);
        }

        if (rs->_state)
        {
            rs->_state->bindNoRestore();
        }
    }
}

RenderState* RenderState::getTopmost(RenderState* below)
{
    RenderState* rs = this;
    if (rs == below)
    {
        // Nothing below ourself.
        return NULL;
    }

    while (rs)
    {
        if (rs->_parent == below || rs->_parent == NULL)
        {
            // Stop traversing up here.
            return rs;
        }
        rs = rs->_parent;
    }
    
    return NULL;
}

void RenderState::cloneInto(RenderState* renderState, NodeCloneContext& context) const
{
    GP_ASSERT(renderState);

    for (std::map<std::string, std::string>::const_iterator it = _autoBindings.begin(); it != _autoBindings.end(); ++it)
    {
        renderState->setParameterAutoBinding(it->first.c_str(), it->second.c_str());
    }
    for (std::vector<MaterialParameter*>::const_iterator it = _parameters.begin(); it != _parameters.end(); ++it)
    {
        const MaterialParameter* param = *it;
        GP_ASSERT(param);

        MaterialParameter* paramCopy = new MaterialParameter(param->getName());
        param->cloneInto(paramCopy);

        renderState->_parameters.push_back(paramCopy);
    }
    renderState->_parent = _parent;
    if (_state)
    {
        renderState->setStateBlock(_state);
    }

    // Note that _nodeBinding is not set here, it should be set by the caller.
}

RenderState::StateBlock::StateBlock()
    : _cullFaceEnabled(false), _depthTestEnabled(false), _depthWriteEnabled(false),
      _blendEnabled(false), _blendSrc(RenderState::BLEND_ONE), _blendDst(RenderState::BLEND_ZERO),
      _bits(0L)
{
}

RenderState::StateBlock::StateBlock(const StateBlock& copy)
{
    // Hidden
}

RenderState::StateBlock::~StateBlock()
{
}

RenderState::StateBlock* RenderState::StateBlock::create()
{
    return new RenderState::StateBlock();
}

void RenderState::StateBlock::bind()
{
    // When the public bind() is called with no RenderState object passed in,
    // we assume we are being called to bind the state of a single StateBlock,
    // irrespective of whether it belongs to a hierarchy of RenderStates.
    // Therefore, we call restore() here with only this StateBlock's override
    // bits to restore state before applying the new state.
    StateBlock::restore(_bits);

    bindNoRestore();
}

void RenderState::StateBlock::bindNoRestore()
{
    GP_ASSERT(_defaultState);

    // Update any state that differs from _defaultState and flip _defaultState bits
    if ((_bits & RS_BLEND) && (_blendEnabled != _defaultState->_blendEnabled))
    {
        if (_blendEnabled)
            GL_ASSERT( glEnable(GL_BLEND) );
        else
            GL_ASSERT( glDisable(GL_BLEND) );
        _defaultState->_blendEnabled = _blendEnabled;
    }
    if ((_bits & RS_BLEND_FUNC) && (_blendSrc != _defaultState->_blendSrc || _blendDst != _defaultState->_blendDst))
    {
        GL_ASSERT( glBlendFunc((GLenum)_blendSrc, (GLenum)_blendDst) );
        _defaultState->_blendSrc = _blendSrc;
        _defaultState->_blendDst = _blendDst;
    }
    if ((_bits & RS_CULL_FACE) && (_cullFaceEnabled != _defaultState->_cullFaceEnabled))
    {
        if (_cullFaceEnabled)
            GL_ASSERT( glEnable(GL_CULL_FACE) );
        else
            GL_ASSERT( glDisable(GL_CULL_FACE) );
        _defaultState->_cullFaceEnabled = _cullFaceEnabled;
    }
    if ((_bits & RS_DEPTH_TEST) && (_depthTestEnabled != _defaultState->_depthTestEnabled))
    {
        if (_depthTestEnabled) 
            GL_ASSERT( glEnable(GL_DEPTH_TEST) );
        else 
            GL_ASSERT( glDisable(GL_DEPTH_TEST) );
        _defaultState->_depthTestEnabled = _depthTestEnabled;
    }
    if ((_bits & RS_DEPTH_WRITE) && (_depthWriteEnabled != _defaultState->_depthWriteEnabled))
    {
        GL_ASSERT( glDepthMask(_depthWriteEnabled ? GL_TRUE : GL_FALSE) );
        _defaultState->_depthWriteEnabled = _depthWriteEnabled;
    }

    _defaultState->_bits |= _bits;
}

void RenderState::StateBlock::restore(long stateOverrideBits)
{
    GP_ASSERT(_defaultState);

    // If there is no state to restore (i.e. no non-default state), do nothing.
    if (_defaultState->_bits == 0)
    {
        return;
    }

    // Restore any state that is not overridden and is not default
    if (!(stateOverrideBits & RS_BLEND) && (_defaultState->_bits & RS_BLEND))
    {
        GL_ASSERT( glDisable(GL_BLEND) );
        _defaultState->_bits &= ~RS_BLEND;
        _defaultState->_blendEnabled = false;
    }
    if (!(stateOverrideBits & RS_BLEND_FUNC) && (_defaultState->_bits & RS_BLEND_FUNC))
    {
        GL_ASSERT( glBlendFunc(GL_ONE, GL_ZERO) );
        _defaultState->_bits &= ~RS_BLEND_FUNC;
        _defaultState->_blendSrc = RenderState::BLEND_ONE;
        _defaultState->_blendDst = RenderState::BLEND_ZERO;
    }
    if (!(stateOverrideBits & RS_CULL_FACE) && (_defaultState->_bits & RS_CULL_FACE))
    {
        GL_ASSERT( glDisable(GL_CULL_FACE) );
        _defaultState->_bits &= ~RS_CULL_FACE;
        _defaultState->_cullFaceEnabled = false;
    }
    if (!(stateOverrideBits & RS_DEPTH_TEST) && (_defaultState->_bits & RS_DEPTH_TEST))
    {
        GL_ASSERT( glDisable(GL_DEPTH_TEST) );
        _defaultState->_bits &= ~RS_DEPTH_TEST;
        _defaultState->_depthTestEnabled = false;
    }
    if (!(stateOverrideBits & RS_DEPTH_WRITE) && (_defaultState->_bits & RS_DEPTH_WRITE))
    {
        GL_ASSERT( glDepthMask(GL_TRUE) );
        _defaultState->_bits &= ~RS_DEPTH_WRITE;
        _defaultState->_depthWriteEnabled = true;
    }
}

void RenderState::StateBlock::enableDepthWrite()
{
    GP_ASSERT(_defaultState);

    // Internal method used by Game::clear() to restore depth writing before a
    // clear operation. This is necessary if the last code to draw before the
    // next frame leaves depth writing disabled.
    if (!_defaultState->_depthWriteEnabled)
    {
        GL_ASSERT( glDepthMask(GL_TRUE) );
        _defaultState->_bits &= ~RS_DEPTH_WRITE;
        _defaultState->_depthWriteEnabled = true;
    }
}

static bool parseBoolean(const char* value)
{
    GP_ASSERT(value);

    if (strlen(value) == 4)
    {
        return (
            tolower(value[0]) == 't' &&
            tolower(value[1]) == 'r' &&
            tolower(value[2]) == 'u' &&
            tolower(value[3]) == 'e' );
    }

    return false;
}

static RenderState::Blend parseBlend(const char* value)
{
    GP_ASSERT(value);

    // Convert the string to uppercase for comparison.
    std::string upper(value);
    std::transform(upper.begin(), upper.end(), upper.begin(), (int(*)(int))toupper);
    if (upper == "ZERO")
        return RenderState::BLEND_ZERO;
    else if (upper == "ONE")
        return RenderState::BLEND_ONE;
    else if (upper == "SRC_ALPHA")
        return RenderState::BLEND_SRC_ALPHA;
    else if (upper == "ONE_MINUS_SRC_ALPHA")
        return RenderState::BLEND_ONE_MINUS_SRC_ALPHA;
    else if (upper == "DST_ALPHA")
        return RenderState::BLEND_DST_ALPHA;
    else if (upper == "ONE_MINUS_DST_ALPHA")
        return RenderState::BLEND_ONE_MINUS_DST_ALPHA;
    else if (upper == "CONSTANT_ALPHA")
        return RenderState::BLEND_CONSTANT_ALPHA;
    else if (upper == "ONE_MINUS_CONSTANT_ALPHA")
        return RenderState::BLEND_ONE_MINUS_CONSTANT_ALPHA;
    else if (upper == "SRC_ALPHA_SATURATE")
        return RenderState::BLEND_SRC_ALPHA_SATURATE;
    else
    {
        GP_ERROR("Unsupported blend value (%s). (Will default to BLEND_ONE if errors are treated as warnings)", value);
        return RenderState::BLEND_ONE;
    }
}

void RenderState::StateBlock::setState(const char* name, const char* value)
{
    GP_ASSERT(name);

    if (strcmp(name, "blend") == 0)
    {
        setBlend(parseBoolean(value));
    }
    else if (strcmp(name, "blendSrc") == 0 || strcmp(name, "srcBlend") == 0 )   // Leaving srcBlend for backward compat.
    {
        setBlendSrc(parseBlend(value));
    }
    else if (strcmp(name, "blendDst") == 0 || strcmp(name, "dstBlend") == 0)    // // Leaving dstBlend for backward compat.
    {
        setBlendDst(parseBlend(value));
    }
    else if (strcmp(name, "cullFace") == 0)
    {
        setCullFace(parseBoolean(value));
    }
    else if (strcmp(name, "depthTest") == 0)
    {
        setDepthTest(parseBoolean(value));
    }
    else if (strcmp(name, "depthWrite") == 0)
    {
        setDepthWrite(parseBoolean(value));
    }
    else
    {
        GP_ERROR("Unsupported render state string '%s'.", name);
    }
}

void RenderState::StateBlock::setBlend(bool enabled)
{
    _blendEnabled = enabled;
    if (!enabled)
    {
        _bits &= ~RS_BLEND;
    }
    else
    {
        _bits |= RS_BLEND;
    }
}

void RenderState::StateBlock::setBlendSrc(Blend blend)
{
    _blendSrc = blend;
    if (_blendSrc == BLEND_ONE && _blendDst == BLEND_ZERO)
    {
        // Default blend func
        _bits &= ~RS_BLEND_FUNC;
    }
    else
    {
        _bits |= RS_BLEND_FUNC;
    }
}

void RenderState::StateBlock::setBlendDst(Blend blend)
{
    _blendDst = blend;
    if (_blendSrc == BLEND_ONE && _blendDst == BLEND_ZERO)
    {
        // Default blend func
        _bits &= ~RS_BLEND_FUNC;
    }
    else
    {
        _bits |= RS_BLEND_FUNC;
    }
}

void RenderState::StateBlock::setCullFace(bool enabled)
{
    _cullFaceEnabled = enabled;
    if (!enabled)
    {
        _bits &= ~RS_CULL_FACE;
    }
    else
    {
        _bits |= RS_CULL_FACE;
    }
}

void RenderState::StateBlock::setDepthTest(bool enabled)
{
    _depthTestEnabled = enabled;
    if (!enabled)
    {
        _bits &= ~RS_DEPTH_TEST;
    }
    else
    {
        _bits |= RS_DEPTH_TEST;
    }
}

void RenderState::StateBlock::setDepthWrite(bool enabled)
{
    _depthWriteEnabled = enabled;
    if (enabled)
    {
        _bits &= ~RS_DEPTH_WRITE;
    }
    else
    {
        _bits |= RS_DEPTH_WRITE;
    }
}

}
<|MERGE_RESOLUTION|>--- conflicted
+++ resolved
@@ -1,660 +1,654 @@
-#include "Base.h"
-#include "RenderState.h"
-#include "Node.h"
-#include "Pass.h"
-#include "Technique.h"
-#include "Node.h"
-
-// Render state override bits
-#define RS_BLEND 1
-#define RS_BLEND_FUNC 2
-#define RS_CULL_FACE 4
-#define RS_DEPTH_TEST 8
-#define RS_DEPTH_WRITE 16
-
-namespace gameplay
-{
-
-RenderState::StateBlock* RenderState::StateBlock::_defaultState = NULL;
-std::vector<RenderState::ResolveAutoBindingCallback> RenderState::_customAutoBindingResolvers;
-
-RenderState::RenderState()
-    : _nodeBinding(NULL), _state(NULL), _parent(NULL)
-{
-}
-
-RenderState::~RenderState()
-{
-    SAFE_RELEASE(_state);
-
-    // Destroy all the material parameters
-    for (size_t i = 0, count = _parameters.size(); i < count; ++i)
-    {
-        SAFE_RELEASE(_parameters[i]);
-    }
-}
-
-void RenderState::initialize()
-{
-    if (StateBlock::_defaultState == NULL)
-    {
-        StateBlock::_defaultState = StateBlock::create();
-    }
-}
-
-void RenderState::finalize()
-{
-    SAFE_RELEASE(StateBlock::_defaultState);
-}
-
-void RenderState::registerAutoBindingResolver(ResolveAutoBindingCallback callback)
-{
-    _customAutoBindingResolvers.push_back(callback);
-}
-
-MaterialParameter* RenderState::getParameter(const char* name) const
-{
-    GP_ASSERT(name);
-
-    // Search for an existing parameter with this name.
-    MaterialParameter* param;
-    for (size_t i = 0, count = _parameters.size(); i < count; ++i)
-    {
-        param = _parameters[i];
-        GP_ASSERT(param);
-        if (strcmp(param->getName(), name) == 0)
-        {
-            return param;
-        }
-    }
-
-    // Create a new parameter and store it in our list.
-    param = new MaterialParameter(name);
-    _parameters.push_back(param);
-
-    return param;
-}
-
-<<<<<<< HEAD
-=======
-/**
- * @script{ignore}
- */
->>>>>>> 2c863e71
-const char* autoBindingToString(RenderState::AutoBinding autoBinding)
-{
-    // NOTE: As new AutoBinding values are added, this switch statement must be updatd.
-    switch (autoBinding)
-    {
-    case RenderState::NONE:
-        return NULL;
-
-    case RenderState::VIEW_MATRIX:
-        return "VIEW_MATRIX";
-
-    case RenderState::PROJECTION_MATRIX:
-        return "PROJECTION_MATRIX";
-
-    case RenderState::WORLD_VIEW_MATRIX:
-        return "WORLD_VIEW_MATRIX";
-
-    case RenderState::VIEW_PROJECTION_MATRIX:
-        return "VIEW_PROJECTION_MATRIX";
-
-    case RenderState::WORLD_VIEW_PROJECTION_MATRIX:
-        return "WORLD_VIEW_PROJECTION_MATRIX";
-
-    case RenderState::INVERSE_TRANSPOSE_WORLD_MATRIX:
-        return "INVERSE_TRANSPOSE_WORLD_MATRIX";
-
-    case RenderState::INVERSE_TRANSPOSE_WORLD_VIEW_MATRIX:
-        return "INVERSE_TRANSPOSE_WORLD_VIEW_MATRIX";
-
-    case RenderState::CAMERA_WORLD_POSITION:
-        return "CAMERA_WORLD_POSITION";
-
-    case RenderState::CAMERA_VIEW_POSITION:
-        return "CAMERA_VIEW_POSITION";
-
-    case RenderState::MATRIX_PALETTE:
-        return "MATRIX_PALETTE";
-<<<<<<< HEAD
-=======
-
-    default:
-        return "";
->>>>>>> 2c863e71
-    }
-}
-
-void RenderState::setParameterAutoBinding(const char* name, AutoBinding autoBinding)
-{
-    setParameterAutoBinding(name, autoBindingToString(autoBinding));
-}
-
-void RenderState::setParameterAutoBinding(const char* name, const char* autoBinding)
-{
-    GP_ASSERT(name);
-    GP_ASSERT(autoBinding);
-
-    if (autoBinding == NULL)
-    {
-        // Remove an existing auto-binding
-        std::map<std::string, std::string>::iterator itr = _autoBindings.find(name);
-        if (itr != _autoBindings.end())
-            _autoBindings.erase(itr);
-    }
-    else
-    {
-        // Add/update an auto-binding
-        _autoBindings[name] = autoBinding;
-    }
-
-    // If we already have a node binding set, pass it to our handler now
-    if (_nodeBinding)
-    {
-        applyAutoBinding(name, autoBinding);
-    }
-}
-
-void RenderState::setStateBlock(StateBlock* state)
-{
-    if (_state != state)
-    {
-        SAFE_RELEASE(_state);
-
-        _state = state;
-
-        if (_state)
-        {
-            _state->addRef();
-        }
-    }
-}
-
-RenderState::StateBlock* RenderState::getStateBlock() const
-{
-    if (_state == NULL)
-    {
-        _state = StateBlock::create();
-    }
-
-    return _state;
-}
-
-void RenderState::setNodeBinding(Node* node)
-{
-    if (_nodeBinding != node)
-    {
-        _nodeBinding = node;
-
-        if (_nodeBinding)
-        {
-            // Apply all existing auto-bindings using this node.
-            std::map<std::string, std::string>::const_iterator itr = _autoBindings.begin();
-            while (itr != _autoBindings.end())
-            {
-                applyAutoBinding(itr->first.c_str(), itr->second.c_str());
-                ++itr;
-            }
-        }
-    }
-}
-
-void RenderState::applyAutoBinding(const char* uniformName, const char* autoBinding)
-{
-    MaterialParameter* param = getParameter(uniformName);
-    GP_ASSERT(param);
-
-    // First attempt to resolve the binding using custom registered resolvers.
-    if (_customAutoBindingResolvers.size() > 0)
-    {
-        for (size_t i = 0, count = _customAutoBindingResolvers.size(); i < count; ++i)
-        {
-            if (_customAutoBindingResolvers[i](autoBinding, _nodeBinding, param))
-                return; // handled by custom resolver
-        }
-    }
-
-    // Perform built-in resolution
-    if (strcmp(autoBinding, "WORLD_MATRIX") == 0)
-    {
-        param->bindValue(_nodeBinding, &Node::getWorldMatrix);
-    }
-    else if (strcmp(autoBinding, "VIEW_MATRIX") == 0)
-    {
-        param->bindValue(_nodeBinding, &Node::getViewMatrix);
-    }
-    else if (strcmp(autoBinding, "PROJECTION_MATRIX") == 0)
-    {
-        param->bindValue(_nodeBinding, &Node::getProjectionMatrix);
-    }
-    else if (strcmp(autoBinding, "WORLD_VIEW_MATRIX") == 0)
-    {
-        param->bindValue(_nodeBinding, &Node::getWorldViewMatrix);
-    }
-    else if (strcmp(autoBinding, "VIEW_PROJECTION_MATRIX") == 0)
-    {
-        param->bindValue(_nodeBinding, &Node::getViewProjectionMatrix);
-    }
-    else if (strcmp(autoBinding, "WORLD_VIEW_PROJECTION_MATRIX") == 0)
-    {
-        param->bindValue(_nodeBinding, &Node::getWorldViewProjectionMatrix);
-    }
-    else if (strcmp(autoBinding, "INVERSE_TRANSPOSE_WORLD_MATRIX") == 0)
-    {
-        param->bindValue(_nodeBinding, &Node::getInverseTransposeWorldMatrix);
-    }
-    else if (strcmp(autoBinding, "INVERSE_TRANSPOSE_WORLD_VIEW_MATRIX") == 0)
-    {
-        param->bindValue(_nodeBinding, &Node::getInverseTransposeWorldViewMatrix);
-    }
-    else if (strcmp(autoBinding, "CAMERA_WORLD_POSITION") == 0)
-    {
-        param->bindValue(_nodeBinding, &Node::getActiveCameraTranslationWorld);
-    }
-    else if (strcmp(autoBinding, "CAMERA_VIEW_POSITION") == 0)
-    {
-        param->bindValue(_nodeBinding, &Node::getActiveCameraTranslationView);
-    }
-    else if (strcmp(autoBinding, "MATRIX_PALETTE") == 0)
-    {
-        Model* model = _nodeBinding->getModel();
-        MeshSkin* skin = model ? model->getSkin() : NULL;
-        if (skin)
-        {
-            GP_ASSERT(param);
-            param->bindValue(skin, &MeshSkin::getMatrixPalette, &MeshSkin::getMatrixPaletteSize);
-        }
-    }
-    else
-    {
-        GP_WARN("Unsupported auto binding type (%d).", autoBinding);
-    }
-}
-
-void RenderState::bind(Pass* pass)
-{
-    GP_ASSERT(pass);
-
-    // Get the combined modified state bits for our RenderState hierarchy.
-    long stateOverrideBits = _state ? _state->_bits : 0;
-    RenderState* rs = _parent;
-    while (rs)
-    {
-        if (rs->_state)
-        {
-            stateOverrideBits |= rs->_state->_bits;
-        }
-        rs = rs->_parent;
-    }
-
-    // Restore renderer state to its default, except for explicitly specified states
-    StateBlock::restore(stateOverrideBits);
-
-    // Apply parameter bindings and renderer state for the entire hierarchy, top-down.
-    rs = NULL;
-    Effect* effect = pass->getEffect();
-    while ((rs = getTopmost(rs)))
-    {
-        for (size_t i = 0, count = rs->_parameters.size(); i < count; ++i)
-        {
-            GP_ASSERT(rs->_parameters[i]);
-            rs->_parameters[i]->bind(effect);
-        }
-
-        if (rs->_state)
-        {
-            rs->_state->bindNoRestore();
-        }
-    }
-}
-
-RenderState* RenderState::getTopmost(RenderState* below)
-{
-    RenderState* rs = this;
-    if (rs == below)
-    {
-        // Nothing below ourself.
-        return NULL;
-    }
-
-    while (rs)
-    {
-        if (rs->_parent == below || rs->_parent == NULL)
-        {
-            // Stop traversing up here.
-            return rs;
-        }
-        rs = rs->_parent;
-    }
-    
-    return NULL;
-}
-
-void RenderState::cloneInto(RenderState* renderState, NodeCloneContext& context) const
-{
-    GP_ASSERT(renderState);
-
-    for (std::map<std::string, std::string>::const_iterator it = _autoBindings.begin(); it != _autoBindings.end(); ++it)
-    {
-        renderState->setParameterAutoBinding(it->first.c_str(), it->second.c_str());
-    }
-    for (std::vector<MaterialParameter*>::const_iterator it = _parameters.begin(); it != _parameters.end(); ++it)
-    {
-        const MaterialParameter* param = *it;
-        GP_ASSERT(param);
-
-        MaterialParameter* paramCopy = new MaterialParameter(param->getName());
-        param->cloneInto(paramCopy);
-
-        renderState->_parameters.push_back(paramCopy);
-    }
-    renderState->_parent = _parent;
-    if (_state)
-    {
-        renderState->setStateBlock(_state);
-    }
-
-    // Note that _nodeBinding is not set here, it should be set by the caller.
-}
-
-RenderState::StateBlock::StateBlock()
-    : _cullFaceEnabled(false), _depthTestEnabled(false), _depthWriteEnabled(false),
-      _blendEnabled(false), _blendSrc(RenderState::BLEND_ONE), _blendDst(RenderState::BLEND_ZERO),
-      _bits(0L)
-{
-}
-
-RenderState::StateBlock::StateBlock(const StateBlock& copy)
-{
-    // Hidden
-}
-
-RenderState::StateBlock::~StateBlock()
-{
-}
-
-RenderState::StateBlock* RenderState::StateBlock::create()
-{
-    return new RenderState::StateBlock();
-}
-
-void RenderState::StateBlock::bind()
-{
-    // When the public bind() is called with no RenderState object passed in,
-    // we assume we are being called to bind the state of a single StateBlock,
-    // irrespective of whether it belongs to a hierarchy of RenderStates.
-    // Therefore, we call restore() here with only this StateBlock's override
-    // bits to restore state before applying the new state.
-    StateBlock::restore(_bits);
-
-    bindNoRestore();
-}
-
-void RenderState::StateBlock::bindNoRestore()
-{
-    GP_ASSERT(_defaultState);
-
-    // Update any state that differs from _defaultState and flip _defaultState bits
-    if ((_bits & RS_BLEND) && (_blendEnabled != _defaultState->_blendEnabled))
-    {
-        if (_blendEnabled)
-            GL_ASSERT( glEnable(GL_BLEND) );
-        else
-            GL_ASSERT( glDisable(GL_BLEND) );
-        _defaultState->_blendEnabled = _blendEnabled;
-    }
-    if ((_bits & RS_BLEND_FUNC) && (_blendSrc != _defaultState->_blendSrc || _blendDst != _defaultState->_blendDst))
-    {
-        GL_ASSERT( glBlendFunc((GLenum)_blendSrc, (GLenum)_blendDst) );
-        _defaultState->_blendSrc = _blendSrc;
-        _defaultState->_blendDst = _blendDst;
-    }
-    if ((_bits & RS_CULL_FACE) && (_cullFaceEnabled != _defaultState->_cullFaceEnabled))
-    {
-        if (_cullFaceEnabled)
-            GL_ASSERT( glEnable(GL_CULL_FACE) );
-        else
-            GL_ASSERT( glDisable(GL_CULL_FACE) );
-        _defaultState->_cullFaceEnabled = _cullFaceEnabled;
-    }
-    if ((_bits & RS_DEPTH_TEST) && (_depthTestEnabled != _defaultState->_depthTestEnabled))
-    {
-        if (_depthTestEnabled) 
-            GL_ASSERT( glEnable(GL_DEPTH_TEST) );
-        else 
-            GL_ASSERT( glDisable(GL_DEPTH_TEST) );
-        _defaultState->_depthTestEnabled = _depthTestEnabled;
-    }
-    if ((_bits & RS_DEPTH_WRITE) && (_depthWriteEnabled != _defaultState->_depthWriteEnabled))
-    {
-        GL_ASSERT( glDepthMask(_depthWriteEnabled ? GL_TRUE : GL_FALSE) );
-        _defaultState->_depthWriteEnabled = _depthWriteEnabled;
-    }
-
-    _defaultState->_bits |= _bits;
-}
-
-void RenderState::StateBlock::restore(long stateOverrideBits)
-{
-    GP_ASSERT(_defaultState);
-
-    // If there is no state to restore (i.e. no non-default state), do nothing.
-    if (_defaultState->_bits == 0)
-    {
-        return;
-    }
-
-    // Restore any state that is not overridden and is not default
-    if (!(stateOverrideBits & RS_BLEND) && (_defaultState->_bits & RS_BLEND))
-    {
-        GL_ASSERT( glDisable(GL_BLEND) );
-        _defaultState->_bits &= ~RS_BLEND;
-        _defaultState->_blendEnabled = false;
-    }
-    if (!(stateOverrideBits & RS_BLEND_FUNC) && (_defaultState->_bits & RS_BLEND_FUNC))
-    {
-        GL_ASSERT( glBlendFunc(GL_ONE, GL_ZERO) );
-        _defaultState->_bits &= ~RS_BLEND_FUNC;
-        _defaultState->_blendSrc = RenderState::BLEND_ONE;
-        _defaultState->_blendDst = RenderState::BLEND_ZERO;
-    }
-    if (!(stateOverrideBits & RS_CULL_FACE) && (_defaultState->_bits & RS_CULL_FACE))
-    {
-        GL_ASSERT( glDisable(GL_CULL_FACE) );
-        _defaultState->_bits &= ~RS_CULL_FACE;
-        _defaultState->_cullFaceEnabled = false;
-    }
-    if (!(stateOverrideBits & RS_DEPTH_TEST) && (_defaultState->_bits & RS_DEPTH_TEST))
-    {
-        GL_ASSERT( glDisable(GL_DEPTH_TEST) );
-        _defaultState->_bits &= ~RS_DEPTH_TEST;
-        _defaultState->_depthTestEnabled = false;
-    }
-    if (!(stateOverrideBits & RS_DEPTH_WRITE) && (_defaultState->_bits & RS_DEPTH_WRITE))
-    {
-        GL_ASSERT( glDepthMask(GL_TRUE) );
-        _defaultState->_bits &= ~RS_DEPTH_WRITE;
-        _defaultState->_depthWriteEnabled = true;
-    }
-}
-
-void RenderState::StateBlock::enableDepthWrite()
-{
-    GP_ASSERT(_defaultState);
-
-    // Internal method used by Game::clear() to restore depth writing before a
-    // clear operation. This is necessary if the last code to draw before the
-    // next frame leaves depth writing disabled.
-    if (!_defaultState->_depthWriteEnabled)
-    {
-        GL_ASSERT( glDepthMask(GL_TRUE) );
-        _defaultState->_bits &= ~RS_DEPTH_WRITE;
-        _defaultState->_depthWriteEnabled = true;
-    }
-}
-
-static bool parseBoolean(const char* value)
-{
-    GP_ASSERT(value);
-
-    if (strlen(value) == 4)
-    {
-        return (
-            tolower(value[0]) == 't' &&
-            tolower(value[1]) == 'r' &&
-            tolower(value[2]) == 'u' &&
-            tolower(value[3]) == 'e' );
-    }
-
-    return false;
-}
-
-static RenderState::Blend parseBlend(const char* value)
-{
-    GP_ASSERT(value);
-
-    // Convert the string to uppercase for comparison.
-    std::string upper(value);
-    std::transform(upper.begin(), upper.end(), upper.begin(), (int(*)(int))toupper);
-    if (upper == "ZERO")
-        return RenderState::BLEND_ZERO;
-    else if (upper == "ONE")
-        return RenderState::BLEND_ONE;
-    else if (upper == "SRC_ALPHA")
-        return RenderState::BLEND_SRC_ALPHA;
-    else if (upper == "ONE_MINUS_SRC_ALPHA")
-        return RenderState::BLEND_ONE_MINUS_SRC_ALPHA;
-    else if (upper == "DST_ALPHA")
-        return RenderState::BLEND_DST_ALPHA;
-    else if (upper == "ONE_MINUS_DST_ALPHA")
-        return RenderState::BLEND_ONE_MINUS_DST_ALPHA;
-    else if (upper == "CONSTANT_ALPHA")
-        return RenderState::BLEND_CONSTANT_ALPHA;
-    else if (upper == "ONE_MINUS_CONSTANT_ALPHA")
-        return RenderState::BLEND_ONE_MINUS_CONSTANT_ALPHA;
-    else if (upper == "SRC_ALPHA_SATURATE")
-        return RenderState::BLEND_SRC_ALPHA_SATURATE;
-    else
-    {
-        GP_ERROR("Unsupported blend value (%s). (Will default to BLEND_ONE if errors are treated as warnings)", value);
-        return RenderState::BLEND_ONE;
-    }
-}
-
-void RenderState::StateBlock::setState(const char* name, const char* value)
-{
-    GP_ASSERT(name);
-
-    if (strcmp(name, "blend") == 0)
-    {
-        setBlend(parseBoolean(value));
-    }
-    else if (strcmp(name, "blendSrc") == 0 || strcmp(name, "srcBlend") == 0 )   // Leaving srcBlend for backward compat.
-    {
-        setBlendSrc(parseBlend(value));
-    }
-    else if (strcmp(name, "blendDst") == 0 || strcmp(name, "dstBlend") == 0)    // // Leaving dstBlend for backward compat.
-    {
-        setBlendDst(parseBlend(value));
-    }
-    else if (strcmp(name, "cullFace") == 0)
-    {
-        setCullFace(parseBoolean(value));
-    }
-    else if (strcmp(name, "depthTest") == 0)
-    {
-        setDepthTest(parseBoolean(value));
-    }
-    else if (strcmp(name, "depthWrite") == 0)
-    {
-        setDepthWrite(parseBoolean(value));
-    }
-    else
-    {
-        GP_ERROR("Unsupported render state string '%s'.", name);
-    }
-}
-
-void RenderState::StateBlock::setBlend(bool enabled)
-{
-    _blendEnabled = enabled;
-    if (!enabled)
-    {
-        _bits &= ~RS_BLEND;
-    }
-    else
-    {
-        _bits |= RS_BLEND;
-    }
-}
-
-void RenderState::StateBlock::setBlendSrc(Blend blend)
-{
-    _blendSrc = blend;
-    if (_blendSrc == BLEND_ONE && _blendDst == BLEND_ZERO)
-    {
-        // Default blend func
-        _bits &= ~RS_BLEND_FUNC;
-    }
-    else
-    {
-        _bits |= RS_BLEND_FUNC;
-    }
-}
-
-void RenderState::StateBlock::setBlendDst(Blend blend)
-{
-    _blendDst = blend;
-    if (_blendSrc == BLEND_ONE && _blendDst == BLEND_ZERO)
-    {
-        // Default blend func
-        _bits &= ~RS_BLEND_FUNC;
-    }
-    else
-    {
-        _bits |= RS_BLEND_FUNC;
-    }
-}
-
-void RenderState::StateBlock::setCullFace(bool enabled)
-{
-    _cullFaceEnabled = enabled;
-    if (!enabled)
-    {
-        _bits &= ~RS_CULL_FACE;
-    }
-    else
-    {
-        _bits |= RS_CULL_FACE;
-    }
-}
-
-void RenderState::StateBlock::setDepthTest(bool enabled)
-{
-    _depthTestEnabled = enabled;
-    if (!enabled)
-    {
-        _bits &= ~RS_DEPTH_TEST;
-    }
-    else
-    {
-        _bits |= RS_DEPTH_TEST;
-    }
-}
-
-void RenderState::StateBlock::setDepthWrite(bool enabled)
-{
-    _depthWriteEnabled = enabled;
-    if (enabled)
-    {
-        _bits &= ~RS_DEPTH_WRITE;
-    }
-    else
-    {
-        _bits |= RS_DEPTH_WRITE;
-    }
-}
-
-}
+#include "Base.h"
+#include "RenderState.h"
+#include "Node.h"
+#include "Pass.h"
+#include "Technique.h"
+#include "Node.h"
+
+// Render state override bits
+#define RS_BLEND 1
+#define RS_BLEND_FUNC 2
+#define RS_CULL_FACE 4
+#define RS_DEPTH_TEST 8
+#define RS_DEPTH_WRITE 16
+
+namespace gameplay
+{
+
+RenderState::StateBlock* RenderState::StateBlock::_defaultState = NULL;
+std::vector<RenderState::ResolveAutoBindingCallback> RenderState::_customAutoBindingResolvers;
+
+RenderState::RenderState()
+    : _nodeBinding(NULL), _state(NULL), _parent(NULL)
+{
+}
+
+RenderState::~RenderState()
+{
+    SAFE_RELEASE(_state);
+
+    // Destroy all the material parameters
+    for (size_t i = 0, count = _parameters.size(); i < count; ++i)
+    {
+        SAFE_RELEASE(_parameters[i]);
+    }
+}
+
+void RenderState::initialize()
+{
+    if (StateBlock::_defaultState == NULL)
+    {
+        StateBlock::_defaultState = StateBlock::create();
+    }
+}
+
+void RenderState::finalize()
+{
+    SAFE_RELEASE(StateBlock::_defaultState);
+}
+
+void RenderState::registerAutoBindingResolver(ResolveAutoBindingCallback callback)
+{
+    _customAutoBindingResolvers.push_back(callback);
+}
+
+MaterialParameter* RenderState::getParameter(const char* name) const
+{
+    GP_ASSERT(name);
+
+    // Search for an existing parameter with this name.
+    MaterialParameter* param;
+    for (size_t i = 0, count = _parameters.size(); i < count; ++i)
+    {
+        param = _parameters[i];
+        GP_ASSERT(param);
+        if (strcmp(param->getName(), name) == 0)
+        {
+            return param;
+        }
+    }
+
+    // Create a new parameter and store it in our list.
+    param = new MaterialParameter(name);
+    _parameters.push_back(param);
+
+    return param;
+}
+
+/**
+ * @script{ignore}
+ */
+const char* autoBindingToString(RenderState::AutoBinding autoBinding)
+{
+    // NOTE: As new AutoBinding values are added, this switch statement must be updatd.
+    switch (autoBinding)
+    {
+    case RenderState::NONE:
+        return NULL;
+
+    case RenderState::VIEW_MATRIX:
+        return "VIEW_MATRIX";
+
+    case RenderState::PROJECTION_MATRIX:
+        return "PROJECTION_MATRIX";
+
+    case RenderState::WORLD_VIEW_MATRIX:
+        return "WORLD_VIEW_MATRIX";
+
+    case RenderState::VIEW_PROJECTION_MATRIX:
+        return "VIEW_PROJECTION_MATRIX";
+
+    case RenderState::WORLD_VIEW_PROJECTION_MATRIX:
+        return "WORLD_VIEW_PROJECTION_MATRIX";
+
+    case RenderState::INVERSE_TRANSPOSE_WORLD_MATRIX:
+        return "INVERSE_TRANSPOSE_WORLD_MATRIX";
+
+    case RenderState::INVERSE_TRANSPOSE_WORLD_VIEW_MATRIX:
+        return "INVERSE_TRANSPOSE_WORLD_VIEW_MATRIX";
+
+    case RenderState::CAMERA_WORLD_POSITION:
+        return "CAMERA_WORLD_POSITION";
+
+    case RenderState::CAMERA_VIEW_POSITION:
+        return "CAMERA_VIEW_POSITION";
+
+    case RenderState::MATRIX_PALETTE:
+        return "MATRIX_PALETTE";
+
+    default:
+        return "";
+    }
+}
+
+void RenderState::setParameterAutoBinding(const char* name, AutoBinding autoBinding)
+{
+    setParameterAutoBinding(name, autoBindingToString(autoBinding));
+}
+
+void RenderState::setParameterAutoBinding(const char* name, const char* autoBinding)
+{
+    GP_ASSERT(name);
+    GP_ASSERT(autoBinding);
+
+    if (autoBinding == NULL)
+    {
+        // Remove an existing auto-binding
+        std::map<std::string, std::string>::iterator itr = _autoBindings.find(name);
+        if (itr != _autoBindings.end())
+            _autoBindings.erase(itr);
+    }
+    else
+    {
+        // Add/update an auto-binding
+        _autoBindings[name] = autoBinding;
+    }
+
+    // If we already have a node binding set, pass it to our handler now
+    if (_nodeBinding)
+    {
+        applyAutoBinding(name, autoBinding);
+    }
+}
+
+void RenderState::setStateBlock(StateBlock* state)
+{
+    if (_state != state)
+    {
+        SAFE_RELEASE(_state);
+
+        _state = state;
+
+        if (_state)
+        {
+            _state->addRef();
+        }
+    }
+}
+
+RenderState::StateBlock* RenderState::getStateBlock() const
+{
+    if (_state == NULL)
+    {
+        _state = StateBlock::create();
+    }
+
+    return _state;
+}
+
+void RenderState::setNodeBinding(Node* node)
+{
+    if (_nodeBinding != node)
+    {
+        _nodeBinding = node;
+
+        if (_nodeBinding)
+        {
+            // Apply all existing auto-bindings using this node.
+            std::map<std::string, std::string>::const_iterator itr = _autoBindings.begin();
+            while (itr != _autoBindings.end())
+            {
+                applyAutoBinding(itr->first.c_str(), itr->second.c_str());
+                ++itr;
+            }
+        }
+    }
+}
+
+void RenderState::applyAutoBinding(const char* uniformName, const char* autoBinding)
+{
+    MaterialParameter* param = getParameter(uniformName);
+    GP_ASSERT(param);
+
+    // First attempt to resolve the binding using custom registered resolvers.
+    if (_customAutoBindingResolvers.size() > 0)
+    {
+        for (size_t i = 0, count = _customAutoBindingResolvers.size(); i < count; ++i)
+        {
+            if (_customAutoBindingResolvers[i](autoBinding, _nodeBinding, param))
+                return; // handled by custom resolver
+        }
+    }
+
+    // Perform built-in resolution
+    if (strcmp(autoBinding, "WORLD_MATRIX") == 0)
+    {
+        param->bindValue(_nodeBinding, &Node::getWorldMatrix);
+    }
+    else if (strcmp(autoBinding, "VIEW_MATRIX") == 0)
+    {
+        param->bindValue(_nodeBinding, &Node::getViewMatrix);
+    }
+    else if (strcmp(autoBinding, "PROJECTION_MATRIX") == 0)
+    {
+        param->bindValue(_nodeBinding, &Node::getProjectionMatrix);
+    }
+    else if (strcmp(autoBinding, "WORLD_VIEW_MATRIX") == 0)
+    {
+        param->bindValue(_nodeBinding, &Node::getWorldViewMatrix);
+    }
+    else if (strcmp(autoBinding, "VIEW_PROJECTION_MATRIX") == 0)
+    {
+        param->bindValue(_nodeBinding, &Node::getViewProjectionMatrix);
+    }
+    else if (strcmp(autoBinding, "WORLD_VIEW_PROJECTION_MATRIX") == 0)
+    {
+        param->bindValue(_nodeBinding, &Node::getWorldViewProjectionMatrix);
+    }
+    else if (strcmp(autoBinding, "INVERSE_TRANSPOSE_WORLD_MATRIX") == 0)
+    {
+        param->bindValue(_nodeBinding, &Node::getInverseTransposeWorldMatrix);
+    }
+    else if (strcmp(autoBinding, "INVERSE_TRANSPOSE_WORLD_VIEW_MATRIX") == 0)
+    {
+        param->bindValue(_nodeBinding, &Node::getInverseTransposeWorldViewMatrix);
+    }
+    else if (strcmp(autoBinding, "CAMERA_WORLD_POSITION") == 0)
+    {
+        param->bindValue(_nodeBinding, &Node::getActiveCameraTranslationWorld);
+    }
+    else if (strcmp(autoBinding, "CAMERA_VIEW_POSITION") == 0)
+    {
+        param->bindValue(_nodeBinding, &Node::getActiveCameraTranslationView);
+    }
+    else if (strcmp(autoBinding, "MATRIX_PALETTE") == 0)
+    {
+        Model* model = _nodeBinding->getModel();
+        MeshSkin* skin = model ? model->getSkin() : NULL;
+        if (skin)
+        {
+            GP_ASSERT(param);
+            param->bindValue(skin, &MeshSkin::getMatrixPalette, &MeshSkin::getMatrixPaletteSize);
+        }
+    }
+    else
+    {
+        GP_WARN("Unsupported auto binding type (%d).", autoBinding);
+    }
+}
+
+void RenderState::bind(Pass* pass)
+{
+    GP_ASSERT(pass);
+
+    // Get the combined modified state bits for our RenderState hierarchy.
+    long stateOverrideBits = _state ? _state->_bits : 0;
+    RenderState* rs = _parent;
+    while (rs)
+    {
+        if (rs->_state)
+        {
+            stateOverrideBits |= rs->_state->_bits;
+        }
+        rs = rs->_parent;
+    }
+
+    // Restore renderer state to its default, except for explicitly specified states
+    StateBlock::restore(stateOverrideBits);
+
+    // Apply parameter bindings and renderer state for the entire hierarchy, top-down.
+    rs = NULL;
+    Effect* effect = pass->getEffect();
+    while ((rs = getTopmost(rs)))
+    {
+        for (size_t i = 0, count = rs->_parameters.size(); i < count; ++i)
+        {
+            GP_ASSERT(rs->_parameters[i]);
+            rs->_parameters[i]->bind(effect);
+        }
+
+        if (rs->_state)
+        {
+            rs->_state->bindNoRestore();
+        }
+    }
+}
+
+RenderState* RenderState::getTopmost(RenderState* below)
+{
+    RenderState* rs = this;
+    if (rs == below)
+    {
+        // Nothing below ourself.
+        return NULL;
+    }
+
+    while (rs)
+    {
+        if (rs->_parent == below || rs->_parent == NULL)
+        {
+            // Stop traversing up here.
+            return rs;
+        }
+        rs = rs->_parent;
+    }
+    
+    return NULL;
+}
+
+void RenderState::cloneInto(RenderState* renderState, NodeCloneContext& context) const
+{
+    GP_ASSERT(renderState);
+
+    for (std::map<std::string, std::string>::const_iterator it = _autoBindings.begin(); it != _autoBindings.end(); ++it)
+    {
+        renderState->setParameterAutoBinding(it->first.c_str(), it->second.c_str());
+    }
+    for (std::vector<MaterialParameter*>::const_iterator it = _parameters.begin(); it != _parameters.end(); ++it)
+    {
+        const MaterialParameter* param = *it;
+        GP_ASSERT(param);
+
+        MaterialParameter* paramCopy = new MaterialParameter(param->getName());
+        param->cloneInto(paramCopy);
+
+        renderState->_parameters.push_back(paramCopy);
+    }
+    renderState->_parent = _parent;
+    if (_state)
+    {
+        renderState->setStateBlock(_state);
+    }
+
+    // Note that _nodeBinding is not set here, it should be set by the caller.
+}
+
+RenderState::StateBlock::StateBlock()
+    : _cullFaceEnabled(false), _depthTestEnabled(false), _depthWriteEnabled(false),
+      _blendEnabled(false), _blendSrc(RenderState::BLEND_ONE), _blendDst(RenderState::BLEND_ZERO),
+      _bits(0L)
+{
+}
+
+RenderState::StateBlock::StateBlock(const StateBlock& copy)
+{
+    // Hidden
+}
+
+RenderState::StateBlock::~StateBlock()
+{
+}
+
+RenderState::StateBlock* RenderState::StateBlock::create()
+{
+    return new RenderState::StateBlock();
+}
+
+void RenderState::StateBlock::bind()
+{
+    // When the public bind() is called with no RenderState object passed in,
+    // we assume we are being called to bind the state of a single StateBlock,
+    // irrespective of whether it belongs to a hierarchy of RenderStates.
+    // Therefore, we call restore() here with only this StateBlock's override
+    // bits to restore state before applying the new state.
+    StateBlock::restore(_bits);
+
+    bindNoRestore();
+}
+
+void RenderState::StateBlock::bindNoRestore()
+{
+    GP_ASSERT(_defaultState);
+
+    // Update any state that differs from _defaultState and flip _defaultState bits
+    if ((_bits & RS_BLEND) && (_blendEnabled != _defaultState->_blendEnabled))
+    {
+        if (_blendEnabled)
+            GL_ASSERT( glEnable(GL_BLEND) );
+        else
+            GL_ASSERT( glDisable(GL_BLEND) );
+        _defaultState->_blendEnabled = _blendEnabled;
+    }
+    if ((_bits & RS_BLEND_FUNC) && (_blendSrc != _defaultState->_blendSrc || _blendDst != _defaultState->_blendDst))
+    {
+        GL_ASSERT( glBlendFunc((GLenum)_blendSrc, (GLenum)_blendDst) );
+        _defaultState->_blendSrc = _blendSrc;
+        _defaultState->_blendDst = _blendDst;
+    }
+    if ((_bits & RS_CULL_FACE) && (_cullFaceEnabled != _defaultState->_cullFaceEnabled))
+    {
+        if (_cullFaceEnabled)
+            GL_ASSERT( glEnable(GL_CULL_FACE) );
+        else
+            GL_ASSERT( glDisable(GL_CULL_FACE) );
+        _defaultState->_cullFaceEnabled = _cullFaceEnabled;
+    }
+    if ((_bits & RS_DEPTH_TEST) && (_depthTestEnabled != _defaultState->_depthTestEnabled))
+    {
+        if (_depthTestEnabled) 
+            GL_ASSERT( glEnable(GL_DEPTH_TEST) );
+        else 
+            GL_ASSERT( glDisable(GL_DEPTH_TEST) );
+        _defaultState->_depthTestEnabled = _depthTestEnabled;
+    }
+    if ((_bits & RS_DEPTH_WRITE) && (_depthWriteEnabled != _defaultState->_depthWriteEnabled))
+    {
+        GL_ASSERT( glDepthMask(_depthWriteEnabled ? GL_TRUE : GL_FALSE) );
+        _defaultState->_depthWriteEnabled = _depthWriteEnabled;
+    }
+
+    _defaultState->_bits |= _bits;
+}
+
+void RenderState::StateBlock::restore(long stateOverrideBits)
+{
+    GP_ASSERT(_defaultState);
+
+    // If there is no state to restore (i.e. no non-default state), do nothing.
+    if (_defaultState->_bits == 0)
+    {
+        return;
+    }
+
+    // Restore any state that is not overridden and is not default
+    if (!(stateOverrideBits & RS_BLEND) && (_defaultState->_bits & RS_BLEND))
+    {
+        GL_ASSERT( glDisable(GL_BLEND) );
+        _defaultState->_bits &= ~RS_BLEND;
+        _defaultState->_blendEnabled = false;
+    }
+    if (!(stateOverrideBits & RS_BLEND_FUNC) && (_defaultState->_bits & RS_BLEND_FUNC))
+    {
+        GL_ASSERT( glBlendFunc(GL_ONE, GL_ZERO) );
+        _defaultState->_bits &= ~RS_BLEND_FUNC;
+        _defaultState->_blendSrc = RenderState::BLEND_ONE;
+        _defaultState->_blendDst = RenderState::BLEND_ZERO;
+    }
+    if (!(stateOverrideBits & RS_CULL_FACE) && (_defaultState->_bits & RS_CULL_FACE))
+    {
+        GL_ASSERT( glDisable(GL_CULL_FACE) );
+        _defaultState->_bits &= ~RS_CULL_FACE;
+        _defaultState->_cullFaceEnabled = false;
+    }
+    if (!(stateOverrideBits & RS_DEPTH_TEST) && (_defaultState->_bits & RS_DEPTH_TEST))
+    {
+        GL_ASSERT( glDisable(GL_DEPTH_TEST) );
+        _defaultState->_bits &= ~RS_DEPTH_TEST;
+        _defaultState->_depthTestEnabled = false;
+    }
+    if (!(stateOverrideBits & RS_DEPTH_WRITE) && (_defaultState->_bits & RS_DEPTH_WRITE))
+    {
+        GL_ASSERT( glDepthMask(GL_TRUE) );
+        _defaultState->_bits &= ~RS_DEPTH_WRITE;
+        _defaultState->_depthWriteEnabled = true;
+    }
+}
+
+void RenderState::StateBlock::enableDepthWrite()
+{
+    GP_ASSERT(_defaultState);
+
+    // Internal method used by Game::clear() to restore depth writing before a
+    // clear operation. This is necessary if the last code to draw before the
+    // next frame leaves depth writing disabled.
+    if (!_defaultState->_depthWriteEnabled)
+    {
+        GL_ASSERT( glDepthMask(GL_TRUE) );
+        _defaultState->_bits &= ~RS_DEPTH_WRITE;
+        _defaultState->_depthWriteEnabled = true;
+    }
+}
+
+static bool parseBoolean(const char* value)
+{
+    GP_ASSERT(value);
+
+    if (strlen(value) == 4)
+    {
+        return (
+            tolower(value[0]) == 't' &&
+            tolower(value[1]) == 'r' &&
+            tolower(value[2]) == 'u' &&
+            tolower(value[3]) == 'e' );
+    }
+
+    return false;
+}
+
+static RenderState::Blend parseBlend(const char* value)
+{
+    GP_ASSERT(value);
+
+    // Convert the string to uppercase for comparison.
+    std::string upper(value);
+    std::transform(upper.begin(), upper.end(), upper.begin(), (int(*)(int))toupper);
+    if (upper == "ZERO")
+        return RenderState::BLEND_ZERO;
+    else if (upper == "ONE")
+        return RenderState::BLEND_ONE;
+    else if (upper == "SRC_ALPHA")
+        return RenderState::BLEND_SRC_ALPHA;
+    else if (upper == "ONE_MINUS_SRC_ALPHA")
+        return RenderState::BLEND_ONE_MINUS_SRC_ALPHA;
+    else if (upper == "DST_ALPHA")
+        return RenderState::BLEND_DST_ALPHA;
+    else if (upper == "ONE_MINUS_DST_ALPHA")
+        return RenderState::BLEND_ONE_MINUS_DST_ALPHA;
+    else if (upper == "CONSTANT_ALPHA")
+        return RenderState::BLEND_CONSTANT_ALPHA;
+    else if (upper == "ONE_MINUS_CONSTANT_ALPHA")
+        return RenderState::BLEND_ONE_MINUS_CONSTANT_ALPHA;
+    else if (upper == "SRC_ALPHA_SATURATE")
+        return RenderState::BLEND_SRC_ALPHA_SATURATE;
+    else
+    {
+        GP_ERROR("Unsupported blend value (%s). (Will default to BLEND_ONE if errors are treated as warnings)", value);
+        return RenderState::BLEND_ONE;
+    }
+}
+
+void RenderState::StateBlock::setState(const char* name, const char* value)
+{
+    GP_ASSERT(name);
+
+    if (strcmp(name, "blend") == 0)
+    {
+        setBlend(parseBoolean(value));
+    }
+    else if (strcmp(name, "blendSrc") == 0 || strcmp(name, "srcBlend") == 0 )   // Leaving srcBlend for backward compat.
+    {
+        setBlendSrc(parseBlend(value));
+    }
+    else if (strcmp(name, "blendDst") == 0 || strcmp(name, "dstBlend") == 0)    // // Leaving dstBlend for backward compat.
+    {
+        setBlendDst(parseBlend(value));
+    }
+    else if (strcmp(name, "cullFace") == 0)
+    {
+        setCullFace(parseBoolean(value));
+    }
+    else if (strcmp(name, "depthTest") == 0)
+    {
+        setDepthTest(parseBoolean(value));
+    }
+    else if (strcmp(name, "depthWrite") == 0)
+    {
+        setDepthWrite(parseBoolean(value));
+    }
+    else
+    {
+        GP_ERROR("Unsupported render state string '%s'.", name);
+    }
+}
+
+void RenderState::StateBlock::setBlend(bool enabled)
+{
+    _blendEnabled = enabled;
+    if (!enabled)
+    {
+        _bits &= ~RS_BLEND;
+    }
+    else
+    {
+        _bits |= RS_BLEND;
+    }
+}
+
+void RenderState::StateBlock::setBlendSrc(Blend blend)
+{
+    _blendSrc = blend;
+    if (_blendSrc == BLEND_ONE && _blendDst == BLEND_ZERO)
+    {
+        // Default blend func
+        _bits &= ~RS_BLEND_FUNC;
+    }
+    else
+    {
+        _bits |= RS_BLEND_FUNC;
+    }
+}
+
+void RenderState::StateBlock::setBlendDst(Blend blend)
+{
+    _blendDst = blend;
+    if (_blendSrc == BLEND_ONE && _blendDst == BLEND_ZERO)
+    {
+        // Default blend func
+        _bits &= ~RS_BLEND_FUNC;
+    }
+    else
+    {
+        _bits |= RS_BLEND_FUNC;
+    }
+}
+
+void RenderState::StateBlock::setCullFace(bool enabled)
+{
+    _cullFaceEnabled = enabled;
+    if (!enabled)
+    {
+        _bits &= ~RS_CULL_FACE;
+    }
+    else
+    {
+        _bits |= RS_CULL_FACE;
+    }
+}
+
+void RenderState::StateBlock::setDepthTest(bool enabled)
+{
+    _depthTestEnabled = enabled;
+    if (!enabled)
+    {
+        _bits &= ~RS_DEPTH_TEST;
+    }
+    else
+    {
+        _bits |= RS_DEPTH_TEST;
+    }
+}
+
+void RenderState::StateBlock::setDepthWrite(bool enabled)
+{
+    _depthWriteEnabled = enabled;
+    if (enabled)
+    {
+        _bits &= ~RS_DEPTH_WRITE;
+    }
+    else
+    {
+        _bits |= RS_DEPTH_WRITE;
+    }
+}
+
+}