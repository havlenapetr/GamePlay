#ifndef PHYSICSCONTROLLER_H_
#define PHYSICSCONTROLLER_H_

#include "PhysicsConstraint.h"
#include "PhysicsFixedConstraint.h"
#include "PhysicsGenericConstraint.h"
#include "PhysicsHingeConstraint.h"
#include "PhysicsSocketConstraint.h"
#include "PhysicsSpringConstraint.h"
#include "PhysicsRigidBody.h"
#include "PhysicsCharacter.h"

namespace gameplay
{
    
/**
 * Defines a class for controlling game physics.
 */
class PhysicsController : public btCollisionWorld::ContactResultCallback
{
    friend class Game;
    friend Camera;
    friend class PhysicsConstraint;
    friend class PhysicsRigidBody;
    friend class PhysicsCharacter;

public:

    /**
     * Status listener interface.
     */
    class Listener
    {
    public:

        /**
         * The type of physics status event.
         */
        enum EventType 
        {
            /**
             * Event fired when there were no active physics objects and at least one is now active.
             */
            ACTIVATED,

            /**
             * Event fired when there are no more active physics objects in the world.
             */
            DEACTIVATED
        };

        /**
         * Handles when a physics world status event occurs.
         */
        virtual void statusEvent(EventType type) = 0;
    };

    /**
     * Adds a listener to the physics controller.
     * 
     * @param listener The listener to add.
     */
    void addStatusListener(PhysicsController::Listener* listener);

    /**
     * Creates a new PhysicsCharacter.
     *
     * The created character is added to the physics world and automatically receives
     * physics updates to handle interactions and collisions between the character
     * and other physics objects in the world. The character will continue to receive
     * updates until it is destroyed via the destroyCharacter(PhysicsCharacter*) method.
     *
     * The node may point to any node in the scene that you wish to control as a character.
     * When a PhysicsCharacter is created for a particular node, the game will normally
     * perform all movement directly through the PhysicsCharacter interface and not through
     * the node itself.
     *
     * The radius, height and center parameters define a capsule volume that is used
     * to represent the character in the physics world. All collision handling is 
     * performed using this capsule.
     *
     * Note that PhysicsCharacter should not be mixed with rigid bodies. Therefore, you 
     * should ensure that the node (and any of its children) used to create the
     * PhysicsCharacter does not have any rigid bodies assigned. Doing so will cause
     * unexpected results.
     *
     * @param node Scene node that represents the character.
     * @param radius Radius of capsule volume used for character collisions.
     * @param height Height of the capsule volume used for character collisions.
     * @param center Center point of the capsule volume for the character.
     */
    PhysicsCharacter* createCharacter(Node* node, float radius, float height, const Vector3& center = Vector3::zero());

    /**
     * Destroys a PhysicsCharacter and removes it from the physics world.
     *
     * @param character PhysicsCharacter to destroy.
     */
    void destroyCharacter(PhysicsCharacter* character);

    /**
     * Creates a fixed constraint.
     * 
     * @param a The first (possibly only) rigid body to constrain. If this is the only rigid
     *      body specified the constraint applies between it and the global physics world object.
     * @param b The second rigid body to constrain (optional).
     */
    PhysicsFixedConstraint* createFixedConstraint(PhysicsRigidBody* a, PhysicsRigidBody* b = NULL);

    /**
     * Creates a generic constraint so that the rigid body (or bodies) is
     * (are) constrained to its (their) current world position(s).
     * 
     * @param a The first (possibly only) rigid body to constrain. If this is the only rigid
     *      body specified the constraint applies between it and the global physics world object.
     * @param b The second rigid body to constrain (optional).
     */
    PhysicsGenericConstraint* createGenericConstraint(PhysicsRigidBody* a, PhysicsRigidBody* b = NULL);

    /**
     * Creates a generic constraint.
     * 
     * @param a The first (possibly only) rigid body to constrain. If this is the only rigid
     *      body specified the constraint applies between it and the global physics world object.
     * @param rotationOffsetA The rotation offset for the first rigid body 
     *      (in its local space) with respect to the constraint joint.
     * @param translationOffsetA The translation offset for the first rigid body
     *      (in its local space) with respect to the constraint joint.
     * @param b The second rigid body to constrain (optional).
     * @param rotationOffsetB The rotation offset for the second rigid body
     *      (in its local space) with respect to the constraint joint (optional).
     * @param translationOffsetB The translation offset for the second rigid body
     *      (in its local space) with respect to the constraint joint (optional).
     */
    PhysicsGenericConstraint* createGenericConstraint(PhysicsRigidBody* a, const Quaternion& rotationOffsetA, const Vector3& translationOffsetA, 
                                                      PhysicsRigidBody* b = NULL, const Quaternion& rotationOffsetB = Quaternion(), const Vector3& translationOffsetB = Vector3());

    /**
     * Creates a hinge constraint.
     * 
     * @param a The first (possibly only) rigid body to constrain. If this is the only rigid
     *      body specified the constraint applies between it and the global physics world object.
     * @param rotationOffsetA The rotation offset for the first rigid body 
     *      (in its local space) with respect to the constraint joint.
     * @param translationOffsetA The translation offset for the first rigid body
     *      (in its local space) with respect to the constraint joint.
     * @param b The second rigid body to constrain (optional).
     * @param rotationOffsetB The rotation offset for the second rigid body
     *      (in its local space) with respect to the constraint joint (optional).
     * @param translationOffsetB The translation offset for the second rigid body
     *      (in its local space) with respect to the constraint joint (optional).
     */
    PhysicsHingeConstraint* createHingeConstraint(PhysicsRigidBody* a, const Quaternion& rotationOffsetA, const Vector3& translationOffsetA,
                                                  PhysicsRigidBody* b = NULL, const Quaternion& rotationOffsetB = Quaternion(), const Vector3& translationOffsetB = Vector3());

    /**
     * Creates a socket constraint so that the rigid body (or bodies) is
     * (are) constrained using its (their) current world position(s) for
     * the translation offset(s) to the constraint.
     * 
     * @param a The first (possibly only) rigid body to constrain. If this is the only rigid
     *      body specified the constraint applies between it and the global physics world object.
     * @param b The second rigid body to constrain (optional).
     */
    PhysicsSocketConstraint* createSocketConstraint(PhysicsRigidBody* a, PhysicsRigidBody* b = NULL);

    /**
     * Creates a socket constraint.
     * 
     * @param a The first (possibly only) rigid body to constrain. If this is the only rigid
     *      body specified the constraint applies between it and the global physics world object.
     * @param translationOffsetA The translation offset for the first rigid body
     *      (in its local space) with respect to the constraint joint.
     * @param b The second rigid body to constrain (optional).
     * @param translationOffsetB The translation offset for the second rigid body
     *      (in its local space) with respect to the constraint joint (optional).
     */
    PhysicsSocketConstraint* createSocketConstraint(PhysicsRigidBody* a, const Vector3& translationOffsetA,
                                                    PhysicsRigidBody* b = NULL, const Vector3& translationOffsetB = Vector3());

    /**
     * Creates a spring constraint so that the rigid body (or bodies) is
     * (are) constrained using its (their) current world position(s) for
     * the translation offset(s) to the constraint.
     * 
     * @param a The first (possibly only) rigid body to constrain. If this is the only rigid
     *      body specified the constraint applies between it and the global physics world object.
     * @param b The second rigid body to constrain (optional).
     */
    PhysicsSpringConstraint* createSpringConstraint(PhysicsRigidBody* a, PhysicsRigidBody* b);

    /**
     * Creates a spring constraint.
     * 
     * @param a The first (possibly only) rigid body to constrain. If this is the only rigid
     *      body specified the constraint applies between it and the global physics world object.
     * @param rotationOffsetA The rotation offset for the first rigid body 
     *      (in its local space) with respect to the constraint joint.
     * @param translationOffsetA The translation offset for the first rigid body
     *      (in its local space) with respect to the constraint joint.
     * @param b The second rigid body to constrain (optional).
     * @param rotationOffsetB The rotation offset for the second rigid body
     *      (in its local space) with respect to the constraint joint (optional).
     * @param translationOffsetB The translation offset for the second rigid body
     *      (in its local space) with respect to the constraint joint (optional).
     */
    PhysicsSpringConstraint* createSpringConstraint(PhysicsRigidBody* a, const Quaternion& rotationOffsetA, const Vector3& translationOffsetA,          
                                                    PhysicsRigidBody* b, const Quaternion& rotationOffsetB, const Vector3& translationOffsetB);

    /**
     * Gets the gravity vector for the simulated physics world.
     * 
     * @return The gravity vector.
     */
    const Vector3& getGravity() const;

    /**
     * Sets the gravity vector for the simulated physics world.
     * 
     * @param gravity The gravity vector.
     */
    void setGravity(const Vector3& gravity);
   
    /**
     * Draws debugging information (rigid body outlines, etc.) using the given view projection matrix.
     * 
     * @param viewProjection The view projection matrix to use when drawing.
     */
    void drawDebug(const Matrix& viewProjection);

    /**
     * Gets the first rigid body that the given ray intersects.
     * 
     * @param ray The ray to test intersection with.
<<<<<<< HEAD
     * @param hitPoint Optional Vector3 point that is populated with the world-space point of intersection.
     * @param hitDistance Optional float pointer that is populated with the distance along the ray
     *      (as a fraction between 0-1) where the intersection occurred.
     *
     * @return The first rigid body that the ray intersects, or NULL if no intersection was found.
     */
    PhysicsRigidBody* rayTest(const Ray& ray, Vector3* hitPoint = NULL, float* hitFraction = NULL);
=======
     * @param distance How far along the given ray to test for intersections.
     * @return The first rigid body that the ray intersects.
     */
    PhysicsRigidBody* rayTest(const Ray& ray, float distance);
>>>>>>> 658d1486

protected:

    /**
     * Internal function used for Bullet integration (do not use or override).
     */
    btScalar addSingleResult(btManifoldPoint& cp, const btCollisionObject* a, int partIdA, int indexA, const btCollisionObject* b, int partIdB, int indexB);    

private:

    // Internal constants for the collision status cache.
    static const int DIRTY;
    static const int COLLISION;
    static const int REGISTERED;
    static const int REMOVE;

    // Represents the collision listeners and status for a given collision pair (used by the collision status cache).
    struct CollisionInfo
    {
        std::vector<PhysicsRigidBody::Listener*> _listeners;
        int _status;
    };

    // Wraps Bullet collision shapes (used for implementing shape caching).
    struct PhysicsCollisionShape : public Ref
    {
        PhysicsCollisionShape(btCollisionShape* shape) : _shape(shape) {}
        ~PhysicsCollisionShape() { SAFE_DELETE(_shape); }

        btCollisionShape* _shape;
    };

    /**
     * Constructor.
     */
    PhysicsController();

    /**
     * Destructor.
     */
    ~PhysicsController();

    /**
     * Controller initialize.
     */
    void initialize();

    /**
     * Controller finalize.
     */
    void finalize();

    /**
     * Controller pause.
     */
    void pause();

    /**
     * Controller resume.
     */
    void resume();

    /**
     * Controller update.
     */
    void update(long elapsedTime);

    // Adds the given collision listener for the two given rigid bodies.
    void addCollisionListener(PhysicsRigidBody::Listener* listener, PhysicsRigidBody* rbA, PhysicsRigidBody* rbB);

    // Adds the given rigid body to the world.
    void addRigidBody(PhysicsRigidBody* body);
    
    // Removes the given rigid body from the simulated physics world.
    void removeRigidBody(PhysicsRigidBody* rigidBody);
    
    // Gets the corresponding GamePlay object for the given Bullet object.
    PhysicsRigidBody* getRigidBody(const btCollisionObject* collisionObject);
    
    // Creates a box collision shape to be used in the creation of a rigid body.
    btCollisionShape* createBox(const Vector3& min, const Vector3& max, const Vector3& scale);

    // Creates a capsule collision shape to be used in the creation of a rigid body.
    btCollisionShape* createCapsule(float radius, float height);

    // Creates a sphere collision shape to be used in the creation of a rigid body.
    btCollisionShape* createSphere(float radius, const Vector3& scale);

    // Creates a triangle mesh collision shape to be used in the creation of a rigid body.
    btCollisionShape* createMesh(PhysicsRigidBody* body, const Vector3& scale);

    // Sets up the given constraint for the given two rigid bodies.
    void addConstraint(PhysicsRigidBody* a, PhysicsRigidBody* b, PhysicsConstraint* constraint);

    // Checks whether constraints are supported for the given rigid bodies and emits a warning if they are not.
    bool checkConstraintRigidBodies(PhysicsRigidBody* a, PhysicsRigidBody* b);
    
    // Removes the given constraint from the simulated physics world.
    void removeConstraint(PhysicsConstraint* constraint);
    
    // Draws Bullet debug information.
    class DebugDrawer : public btIDebugDraw
    {
    public:

        struct DebugVertex
        {
            float x, y, z;
            float r, g, b, a;
        };

        DebugDrawer();        
        ~DebugDrawer();
        
        void begin(const Matrix& viewProjection);
        void end();

        // Overridden Bullet functions from btIDebugDraw.
        void drawLine(const btVector3& from, const btVector3& to, const btVector3& fromColor, const btVector3& toColor);        
        void drawLine(const btVector3& from, const btVector3& to, const btVector3& color);        
        void drawContactPoint(const btVector3& pointOnB, const btVector3& normalOnB, btScalar distance, int lifeTime, const btVector3& color);        
        void reportErrorWarning(const char* warningString);
        void draw3dText(const btVector3& location, const char* textString);        
        void setDebugMode(int mode);        
        int	getDebugMode() const;
        
    private:
        
        int _mode;
        const Matrix* _viewProjection;
        MeshBatch* _meshBatch;
    };
    
    btDefaultCollisionConfiguration* _collisionConfiguration;
    btCollisionDispatcher* _dispatcher;
    btBroadphaseInterface* _overlappingPairCache;
    btSequentialImpulseConstraintSolver* _solver;
    btDynamicsWorld* _world;
    btGhostPairCallback* _ghostPairCallback;
    std::vector<PhysicsCollisionShape*> _shapes;
    DebugDrawer* _debugDrawer;
    Listener::EventType _status;
    std::vector<Listener*>* _listeners;
    std::vector<PhysicsRigidBody*> _bodies;
    Vector3 _gravity;
    std::map<PhysicsRigidBody::CollisionPair, CollisionInfo> _collisionStatus;  
};

}

#endif
<|MERGE_RESOLUTION|>--- conflicted
+++ resolved
@@ -1,399 +1,392 @@
-#ifndef PHYSICSCONTROLLER_H_
-#define PHYSICSCONTROLLER_H_
-
-#include "PhysicsConstraint.h"
-#include "PhysicsFixedConstraint.h"
-#include "PhysicsGenericConstraint.h"
-#include "PhysicsHingeConstraint.h"
-#include "PhysicsSocketConstraint.h"
-#include "PhysicsSpringConstraint.h"
-#include "PhysicsRigidBody.h"
-#include "PhysicsCharacter.h"
-
-namespace gameplay
-{
-    
-/**
- * Defines a class for controlling game physics.
- */
-class PhysicsController : public btCollisionWorld::ContactResultCallback
-{
-    friend class Game;
-    friend Camera;
-    friend class PhysicsConstraint;
-    friend class PhysicsRigidBody;
-    friend class PhysicsCharacter;
-
-public:
-
-    /**
-     * Status listener interface.
-     */
-    class Listener
-    {
-    public:
-
-        /**
-         * The type of physics status event.
-         */
-        enum EventType 
-        {
-            /**
-             * Event fired when there were no active physics objects and at least one is now active.
-             */
-            ACTIVATED,
-
-            /**
-             * Event fired when there are no more active physics objects in the world.
-             */
-            DEACTIVATED
-        };
-
-        /**
-         * Handles when a physics world status event occurs.
-         */
-        virtual void statusEvent(EventType type) = 0;
-    };
-
-    /**
-     * Adds a listener to the physics controller.
-     * 
-     * @param listener The listener to add.
-     */
-    void addStatusListener(PhysicsController::Listener* listener);
-
-    /**
-     * Creates a new PhysicsCharacter.
-     *
-     * The created character is added to the physics world and automatically receives
-     * physics updates to handle interactions and collisions between the character
-     * and other physics objects in the world. The character will continue to receive
-     * updates until it is destroyed via the destroyCharacter(PhysicsCharacter*) method.
-     *
-     * The node may point to any node in the scene that you wish to control as a character.
-     * When a PhysicsCharacter is created for a particular node, the game will normally
-     * perform all movement directly through the PhysicsCharacter interface and not through
-     * the node itself.
-     *
-     * The radius, height and center parameters define a capsule volume that is used
-     * to represent the character in the physics world. All collision handling is 
-     * performed using this capsule.
-     *
-     * Note that PhysicsCharacter should not be mixed with rigid bodies. Therefore, you 
-     * should ensure that the node (and any of its children) used to create the
-     * PhysicsCharacter does not have any rigid bodies assigned. Doing so will cause
-     * unexpected results.
-     *
-     * @param node Scene node that represents the character.
-     * @param radius Radius of capsule volume used for character collisions.
-     * @param height Height of the capsule volume used for character collisions.
-     * @param center Center point of the capsule volume for the character.
-     */
-    PhysicsCharacter* createCharacter(Node* node, float radius, float height, const Vector3& center = Vector3::zero());
-
-    /**
-     * Destroys a PhysicsCharacter and removes it from the physics world.
-     *
-     * @param character PhysicsCharacter to destroy.
-     */
-    void destroyCharacter(PhysicsCharacter* character);
-
-    /**
-     * Creates a fixed constraint.
-     * 
-     * @param a The first (possibly only) rigid body to constrain. If this is the only rigid
-     *      body specified the constraint applies between it and the global physics world object.
-     * @param b The second rigid body to constrain (optional).
-     */
-    PhysicsFixedConstraint* createFixedConstraint(PhysicsRigidBody* a, PhysicsRigidBody* b = NULL);
-
-    /**
-     * Creates a generic constraint so that the rigid body (or bodies) is
-     * (are) constrained to its (their) current world position(s).
-     * 
-     * @param a The first (possibly only) rigid body to constrain. If this is the only rigid
-     *      body specified the constraint applies between it and the global physics world object.
-     * @param b The second rigid body to constrain (optional).
-     */
-    PhysicsGenericConstraint* createGenericConstraint(PhysicsRigidBody* a, PhysicsRigidBody* b = NULL);
-
-    /**
-     * Creates a generic constraint.
-     * 
-     * @param a The first (possibly only) rigid body to constrain. If this is the only rigid
-     *      body specified the constraint applies between it and the global physics world object.
-     * @param rotationOffsetA The rotation offset for the first rigid body 
-     *      (in its local space) with respect to the constraint joint.
-     * @param translationOffsetA The translation offset for the first rigid body
-     *      (in its local space) with respect to the constraint joint.
-     * @param b The second rigid body to constrain (optional).
-     * @param rotationOffsetB The rotation offset for the second rigid body
-     *      (in its local space) with respect to the constraint joint (optional).
-     * @param translationOffsetB The translation offset for the second rigid body
-     *      (in its local space) with respect to the constraint joint (optional).
-     */
-    PhysicsGenericConstraint* createGenericConstraint(PhysicsRigidBody* a, const Quaternion& rotationOffsetA, const Vector3& translationOffsetA, 
-                                                      PhysicsRigidBody* b = NULL, const Quaternion& rotationOffsetB = Quaternion(), const Vector3& translationOffsetB = Vector3());
-
-    /**
-     * Creates a hinge constraint.
-     * 
-     * @param a The first (possibly only) rigid body to constrain. If this is the only rigid
-     *      body specified the constraint applies between it and the global physics world object.
-     * @param rotationOffsetA The rotation offset for the first rigid body 
-     *      (in its local space) with respect to the constraint joint.
-     * @param translationOffsetA The translation offset for the first rigid body
-     *      (in its local space) with respect to the constraint joint.
-     * @param b The second rigid body to constrain (optional).
-     * @param rotationOffsetB The rotation offset for the second rigid body
-     *      (in its local space) with respect to the constraint joint (optional).
-     * @param translationOffsetB The translation offset for the second rigid body
-     *      (in its local space) with respect to the constraint joint (optional).
-     */
-    PhysicsHingeConstraint* createHingeConstraint(PhysicsRigidBody* a, const Quaternion& rotationOffsetA, const Vector3& translationOffsetA,
-                                                  PhysicsRigidBody* b = NULL, const Quaternion& rotationOffsetB = Quaternion(), const Vector3& translationOffsetB = Vector3());
-
-    /**
-     * Creates a socket constraint so that the rigid body (or bodies) is
-     * (are) constrained using its (their) current world position(s) for
-     * the translation offset(s) to the constraint.
-     * 
-     * @param a The first (possibly only) rigid body to constrain. If this is the only rigid
-     *      body specified the constraint applies between it and the global physics world object.
-     * @param b The second rigid body to constrain (optional).
-     */
-    PhysicsSocketConstraint* createSocketConstraint(PhysicsRigidBody* a, PhysicsRigidBody* b = NULL);
-
-    /**
-     * Creates a socket constraint.
-     * 
-     * @param a The first (possibly only) rigid body to constrain. If this is the only rigid
-     *      body specified the constraint applies between it and the global physics world object.
-     * @param translationOffsetA The translation offset for the first rigid body
-     *      (in its local space) with respect to the constraint joint.
-     * @param b The second rigid body to constrain (optional).
-     * @param translationOffsetB The translation offset for the second rigid body
-     *      (in its local space) with respect to the constraint joint (optional).
-     */
-    PhysicsSocketConstraint* createSocketConstraint(PhysicsRigidBody* a, const Vector3& translationOffsetA,
-                                                    PhysicsRigidBody* b = NULL, const Vector3& translationOffsetB = Vector3());
-
-    /**
-     * Creates a spring constraint so that the rigid body (or bodies) is
-     * (are) constrained using its (their) current world position(s) for
-     * the translation offset(s) to the constraint.
-     * 
-     * @param a The first (possibly only) rigid body to constrain. If this is the only rigid
-     *      body specified the constraint applies between it and the global physics world object.
-     * @param b The second rigid body to constrain (optional).
-     */
-    PhysicsSpringConstraint* createSpringConstraint(PhysicsRigidBody* a, PhysicsRigidBody* b);
-
-    /**
-     * Creates a spring constraint.
-     * 
-     * @param a The first (possibly only) rigid body to constrain. If this is the only rigid
-     *      body specified the constraint applies between it and the global physics world object.
-     * @param rotationOffsetA The rotation offset for the first rigid body 
-     *      (in its local space) with respect to the constraint joint.
-     * @param translationOffsetA The translation offset for the first rigid body
-     *      (in its local space) with respect to the constraint joint.
-     * @param b The second rigid body to constrain (optional).
-     * @param rotationOffsetB The rotation offset for the second rigid body
-     *      (in its local space) with respect to the constraint joint (optional).
-     * @param translationOffsetB The translation offset for the second rigid body
-     *      (in its local space) with respect to the constraint joint (optional).
-     */
-    PhysicsSpringConstraint* createSpringConstraint(PhysicsRigidBody* a, const Quaternion& rotationOffsetA, const Vector3& translationOffsetA,          
-                                                    PhysicsRigidBody* b, const Quaternion& rotationOffsetB, const Vector3& translationOffsetB);
-
-    /**
-     * Gets the gravity vector for the simulated physics world.
-     * 
-     * @return The gravity vector.
-     */
-    const Vector3& getGravity() const;
-
-    /**
-     * Sets the gravity vector for the simulated physics world.
-     * 
-     * @param gravity The gravity vector.
-     */
-    void setGravity(const Vector3& gravity);
-   
-    /**
-     * Draws debugging information (rigid body outlines, etc.) using the given view projection matrix.
-     * 
-     * @param viewProjection The view projection matrix to use when drawing.
-     */
-    void drawDebug(const Matrix& viewProjection);
-
-    /**
-     * Gets the first rigid body that the given ray intersects.
-     * 
-     * @param ray The ray to test intersection with.
-<<<<<<< HEAD
-     * @param hitPoint Optional Vector3 point that is populated with the world-space point of intersection.
-     * @param hitDistance Optional float pointer that is populated with the distance along the ray
-     *      (as a fraction between 0-1) where the intersection occurred.
-     *
-     * @return The first rigid body that the ray intersects, or NULL if no intersection was found.
-     */
-    PhysicsRigidBody* rayTest(const Ray& ray, Vector3* hitPoint = NULL, float* hitFraction = NULL);
-=======
-     * @param distance How far along the given ray to test for intersections.
-     * @return The first rigid body that the ray intersects.
-     */
-    PhysicsRigidBody* rayTest(const Ray& ray, float distance);
->>>>>>> 658d1486
-
-protected:
-
-    /**
-     * Internal function used for Bullet integration (do not use or override).
-     */
-    btScalar addSingleResult(btManifoldPoint& cp, const btCollisionObject* a, int partIdA, int indexA, const btCollisionObject* b, int partIdB, int indexB);    
-
-private:
-
-    // Internal constants for the collision status cache.
-    static const int DIRTY;
-    static const int COLLISION;
-    static const int REGISTERED;
-    static const int REMOVE;
-
-    // Represents the collision listeners and status for a given collision pair (used by the collision status cache).
-    struct CollisionInfo
-    {
-        std::vector<PhysicsRigidBody::Listener*> _listeners;
-        int _status;
-    };
-
-    // Wraps Bullet collision shapes (used for implementing shape caching).
-    struct PhysicsCollisionShape : public Ref
-    {
-        PhysicsCollisionShape(btCollisionShape* shape) : _shape(shape) {}
-        ~PhysicsCollisionShape() { SAFE_DELETE(_shape); }
-
-        btCollisionShape* _shape;
-    };
-
-    /**
-     * Constructor.
-     */
-    PhysicsController();
-
-    /**
-     * Destructor.
-     */
-    ~PhysicsController();
-
-    /**
-     * Controller initialize.
-     */
-    void initialize();
-
-    /**
-     * Controller finalize.
-     */
-    void finalize();
-
-    /**
-     * Controller pause.
-     */
-    void pause();
-
-    /**
-     * Controller resume.
-     */
-    void resume();
-
-    /**
-     * Controller update.
-     */
-    void update(long elapsedTime);
-
-    // Adds the given collision listener for the two given rigid bodies.
-    void addCollisionListener(PhysicsRigidBody::Listener* listener, PhysicsRigidBody* rbA, PhysicsRigidBody* rbB);
-
-    // Adds the given rigid body to the world.
-    void addRigidBody(PhysicsRigidBody* body);
-    
-    // Removes the given rigid body from the simulated physics world.
-    void removeRigidBody(PhysicsRigidBody* rigidBody);
-    
-    // Gets the corresponding GamePlay object for the given Bullet object.
-    PhysicsRigidBody* getRigidBody(const btCollisionObject* collisionObject);
-    
-    // Creates a box collision shape to be used in the creation of a rigid body.
-    btCollisionShape* createBox(const Vector3& min, const Vector3& max, const Vector3& scale);
-
-    // Creates a capsule collision shape to be used in the creation of a rigid body.
-    btCollisionShape* createCapsule(float radius, float height);
-
-    // Creates a sphere collision shape to be used in the creation of a rigid body.
-    btCollisionShape* createSphere(float radius, const Vector3& scale);
-
-    // Creates a triangle mesh collision shape to be used in the creation of a rigid body.
-    btCollisionShape* createMesh(PhysicsRigidBody* body, const Vector3& scale);
-
-    // Sets up the given constraint for the given two rigid bodies.
-    void addConstraint(PhysicsRigidBody* a, PhysicsRigidBody* b, PhysicsConstraint* constraint);
-
-    // Checks whether constraints are supported for the given rigid bodies and emits a warning if they are not.
-    bool checkConstraintRigidBodies(PhysicsRigidBody* a, PhysicsRigidBody* b);
-    
-    // Removes the given constraint from the simulated physics world.
-    void removeConstraint(PhysicsConstraint* constraint);
-    
-    // Draws Bullet debug information.
-    class DebugDrawer : public btIDebugDraw
-    {
-    public:
-
-        struct DebugVertex
-        {
-            float x, y, z;
-            float r, g, b, a;
-        };
-
-        DebugDrawer();        
-        ~DebugDrawer();
-        
-        void begin(const Matrix& viewProjection);
-        void end();
-
-        // Overridden Bullet functions from btIDebugDraw.
-        void drawLine(const btVector3& from, const btVector3& to, const btVector3& fromColor, const btVector3& toColor);        
-        void drawLine(const btVector3& from, const btVector3& to, const btVector3& color);        
-        void drawContactPoint(const btVector3& pointOnB, const btVector3& normalOnB, btScalar distance, int lifeTime, const btVector3& color);        
-        void reportErrorWarning(const char* warningString);
-        void draw3dText(const btVector3& location, const char* textString);        
-        void setDebugMode(int mode);        
-        int	getDebugMode() const;
-        
-    private:
-        
-        int _mode;
-        const Matrix* _viewProjection;
-        MeshBatch* _meshBatch;
-    };
-    
-    btDefaultCollisionConfiguration* _collisionConfiguration;
-    btCollisionDispatcher* _dispatcher;
-    btBroadphaseInterface* _overlappingPairCache;
-    btSequentialImpulseConstraintSolver* _solver;
-    btDynamicsWorld* _world;
-    btGhostPairCallback* _ghostPairCallback;
-    std::vector<PhysicsCollisionShape*> _shapes;
-    DebugDrawer* _debugDrawer;
-    Listener::EventType _status;
-    std::vector<Listener*>* _listeners;
-    std::vector<PhysicsRigidBody*> _bodies;
-    Vector3 _gravity;
-    std::map<PhysicsRigidBody::CollisionPair, CollisionInfo> _collisionStatus;  
-};
-
-}
-
-#endif
+#ifndef PHYSICSCONTROLLER_H_
+#define PHYSICSCONTROLLER_H_
+
+#include "PhysicsConstraint.h"
+#include "PhysicsFixedConstraint.h"
+#include "PhysicsGenericConstraint.h"
+#include "PhysicsHingeConstraint.h"
+#include "PhysicsSocketConstraint.h"
+#include "PhysicsSpringConstraint.h"
+#include "PhysicsRigidBody.h"
+#include "PhysicsCharacter.h"
+
+namespace gameplay
+{
+    
+/**
+ * Defines a class for controlling game physics.
+ */
+class PhysicsController : public btCollisionWorld::ContactResultCallback
+{
+    friend class Game;
+    friend Camera;
+    friend class PhysicsConstraint;
+    friend class PhysicsRigidBody;
+    friend class PhysicsCharacter;
+
+public:
+
+    /**
+     * Status listener interface.
+     */
+    class Listener
+    {
+    public:
+
+        /**
+         * The type of physics status event.
+         */
+        enum EventType 
+        {
+            /**
+             * Event fired when there were no active physics objects and at least one is now active.
+             */
+            ACTIVATED,
+
+            /**
+             * Event fired when there are no more active physics objects in the world.
+             */
+            DEACTIVATED
+        };
+
+        /**
+         * Handles when a physics world status event occurs.
+         */
+        virtual void statusEvent(EventType type) = 0;
+    };
+
+    /**
+     * Adds a listener to the physics controller.
+     * 
+     * @param listener The listener to add.
+     */
+    void addStatusListener(PhysicsController::Listener* listener);
+
+    /**
+     * Creates a new PhysicsCharacter.
+     *
+     * The created character is added to the physics world and automatically receives
+     * physics updates to handle interactions and collisions between the character
+     * and other physics objects in the world. The character will continue to receive
+     * updates until it is destroyed via the destroyCharacter(PhysicsCharacter*) method.
+     *
+     * The node may point to any node in the scene that you wish to control as a character.
+     * When a PhysicsCharacter is created for a particular node, the game will normally
+     * perform all movement directly through the PhysicsCharacter interface and not through
+     * the node itself.
+     *
+     * The radius, height and center parameters define a capsule volume that is used
+     * to represent the character in the physics world. All collision handling is 
+     * performed using this capsule.
+     *
+     * Note that PhysicsCharacter should not be mixed with rigid bodies. Therefore, you 
+     * should ensure that the node (and any of its children) used to create the
+     * PhysicsCharacter does not have any rigid bodies assigned. Doing so will cause
+     * unexpected results.
+     *
+     * @param node Scene node that represents the character.
+     * @param radius Radius of capsule volume used for character collisions.
+     * @param height Height of the capsule volume used for character collisions.
+     * @param center Center point of the capsule volume for the character.
+     */
+    PhysicsCharacter* createCharacter(Node* node, float radius, float height, const Vector3& center = Vector3::zero());
+
+    /**
+     * Destroys a PhysicsCharacter and removes it from the physics world.
+     *
+     * @param character PhysicsCharacter to destroy.
+     */
+    void destroyCharacter(PhysicsCharacter* character);
+
+    /**
+     * Creates a fixed constraint.
+     * 
+     * @param a The first (possibly only) rigid body to constrain. If this is the only rigid
+     *      body specified the constraint applies between it and the global physics world object.
+     * @param b The second rigid body to constrain (optional).
+     */
+    PhysicsFixedConstraint* createFixedConstraint(PhysicsRigidBody* a, PhysicsRigidBody* b = NULL);
+
+    /**
+     * Creates a generic constraint so that the rigid body (or bodies) is
+     * (are) constrained to its (their) current world position(s).
+     * 
+     * @param a The first (possibly only) rigid body to constrain. If this is the only rigid
+     *      body specified the constraint applies between it and the global physics world object.
+     * @param b The second rigid body to constrain (optional).
+     */
+    PhysicsGenericConstraint* createGenericConstraint(PhysicsRigidBody* a, PhysicsRigidBody* b = NULL);
+
+    /**
+     * Creates a generic constraint.
+     * 
+     * @param a The first (possibly only) rigid body to constrain. If this is the only rigid
+     *      body specified the constraint applies between it and the global physics world object.
+     * @param rotationOffsetA The rotation offset for the first rigid body 
+     *      (in its local space) with respect to the constraint joint.
+     * @param translationOffsetA The translation offset for the first rigid body
+     *      (in its local space) with respect to the constraint joint.
+     * @param b The second rigid body to constrain (optional).
+     * @param rotationOffsetB The rotation offset for the second rigid body
+     *      (in its local space) with respect to the constraint joint (optional).
+     * @param translationOffsetB The translation offset for the second rigid body
+     *      (in its local space) with respect to the constraint joint (optional).
+     */
+    PhysicsGenericConstraint* createGenericConstraint(PhysicsRigidBody* a, const Quaternion& rotationOffsetA, const Vector3& translationOffsetA, 
+                                                      PhysicsRigidBody* b = NULL, const Quaternion& rotationOffsetB = Quaternion(), const Vector3& translationOffsetB = Vector3());
+
+    /**
+     * Creates a hinge constraint.
+     * 
+     * @param a The first (possibly only) rigid body to constrain. If this is the only rigid
+     *      body specified the constraint applies between it and the global physics world object.
+     * @param rotationOffsetA The rotation offset for the first rigid body 
+     *      (in its local space) with respect to the constraint joint.
+     * @param translationOffsetA The translation offset for the first rigid body
+     *      (in its local space) with respect to the constraint joint.
+     * @param b The second rigid body to constrain (optional).
+     * @param rotationOffsetB The rotation offset for the second rigid body
+     *      (in its local space) with respect to the constraint joint (optional).
+     * @param translationOffsetB The translation offset for the second rigid body
+     *      (in its local space) with respect to the constraint joint (optional).
+     */
+    PhysicsHingeConstraint* createHingeConstraint(PhysicsRigidBody* a, const Quaternion& rotationOffsetA, const Vector3& translationOffsetA,
+                                                  PhysicsRigidBody* b = NULL, const Quaternion& rotationOffsetB = Quaternion(), const Vector3& translationOffsetB = Vector3());
+
+    /**
+     * Creates a socket constraint so that the rigid body (or bodies) is
+     * (are) constrained using its (their) current world position(s) for
+     * the translation offset(s) to the constraint.
+     * 
+     * @param a The first (possibly only) rigid body to constrain. If this is the only rigid
+     *      body specified the constraint applies between it and the global physics world object.
+     * @param b The second rigid body to constrain (optional).
+     */
+    PhysicsSocketConstraint* createSocketConstraint(PhysicsRigidBody* a, PhysicsRigidBody* b = NULL);
+
+    /**
+     * Creates a socket constraint.
+     * 
+     * @param a The first (possibly only) rigid body to constrain. If this is the only rigid
+     *      body specified the constraint applies between it and the global physics world object.
+     * @param translationOffsetA The translation offset for the first rigid body
+     *      (in its local space) with respect to the constraint joint.
+     * @param b The second rigid body to constrain (optional).
+     * @param translationOffsetB The translation offset for the second rigid body
+     *      (in its local space) with respect to the constraint joint (optional).
+     */
+    PhysicsSocketConstraint* createSocketConstraint(PhysicsRigidBody* a, const Vector3& translationOffsetA,
+                                                    PhysicsRigidBody* b = NULL, const Vector3& translationOffsetB = Vector3());
+
+    /**
+     * Creates a spring constraint so that the rigid body (or bodies) is
+     * (are) constrained using its (their) current world position(s) for
+     * the translation offset(s) to the constraint.
+     * 
+     * @param a The first (possibly only) rigid body to constrain. If this is the only rigid
+     *      body specified the constraint applies between it and the global physics world object.
+     * @param b The second rigid body to constrain (optional).
+     */
+    PhysicsSpringConstraint* createSpringConstraint(PhysicsRigidBody* a, PhysicsRigidBody* b);
+
+    /**
+     * Creates a spring constraint.
+     * 
+     * @param a The first (possibly only) rigid body to constrain. If this is the only rigid
+     *      body specified the constraint applies between it and the global physics world object.
+     * @param rotationOffsetA The rotation offset for the first rigid body 
+     *      (in its local space) with respect to the constraint joint.
+     * @param translationOffsetA The translation offset for the first rigid body
+     *      (in its local space) with respect to the constraint joint.
+     * @param b The second rigid body to constrain (optional).
+     * @param rotationOffsetB The rotation offset for the second rigid body
+     *      (in its local space) with respect to the constraint joint (optional).
+     * @param translationOffsetB The translation offset for the second rigid body
+     *      (in its local space) with respect to the constraint joint (optional).
+     */
+    PhysicsSpringConstraint* createSpringConstraint(PhysicsRigidBody* a, const Quaternion& rotationOffsetA, const Vector3& translationOffsetA,          
+                                                    PhysicsRigidBody* b, const Quaternion& rotationOffsetB, const Vector3& translationOffsetB);
+
+    /**
+     * Gets the gravity vector for the simulated physics world.
+     * 
+     * @return The gravity vector.
+     */
+    const Vector3& getGravity() const;
+
+    /**
+     * Sets the gravity vector for the simulated physics world.
+     * 
+     * @param gravity The gravity vector.
+     */
+    void setGravity(const Vector3& gravity);
+   
+    /**
+     * Draws debugging information (rigid body outlines, etc.) using the given view projection matrix.
+     * 
+     * @param viewProjection The view projection matrix to use when drawing.
+     */
+    void drawDebug(const Matrix& viewProjection);
+
+    /**
+     * Gets the first rigid body that the given ray intersects.
+     * 
+     * @param ray The ray to test intersection with.
+     * @param distance How far along the given ray to test for intersections.
+     * @param hitPoint Optional Vector3 point that is populated with the world-space point of intersection.
+     * @param hitFraction Optional float pointer that is populated with the distance along the ray
+     *      (as a fraction between 0-1) where the intersection occurred.
+     * @return The first rigid body that the ray intersects, or NULL if no intersection was found.
+     */
+    PhysicsRigidBody* rayTest(const Ray& ray, float distance, Vector3* hitPoint = NULL, float* hitFraction = NULL);
+
+protected:
+
+    /**
+     * Internal function used for Bullet integration (do not use or override).
+     */
+    btScalar addSingleResult(btManifoldPoint& cp, const btCollisionObject* a, int partIdA, int indexA, const btCollisionObject* b, int partIdB, int indexB);    
+
+private:
+
+    // Internal constants for the collision status cache.
+    static const int DIRTY;
+    static const int COLLISION;
+    static const int REGISTERED;
+    static const int REMOVE;
+
+    // Represents the collision listeners and status for a given collision pair (used by the collision status cache).
+    struct CollisionInfo
+    {
+        std::vector<PhysicsRigidBody::Listener*> _listeners;
+        int _status;
+    };
+
+    // Wraps Bullet collision shapes (used for implementing shape caching).
+    struct PhysicsCollisionShape : public Ref
+    {
+        PhysicsCollisionShape(btCollisionShape* shape) : _shape(shape) {}
+        ~PhysicsCollisionShape() { SAFE_DELETE(_shape); }
+
+        btCollisionShape* _shape;
+    };
+
+    /**
+     * Constructor.
+     */
+    PhysicsController();
+
+    /**
+     * Destructor.
+     */
+    ~PhysicsController();
+
+    /**
+     * Controller initialize.
+     */
+    void initialize();
+
+    /**
+     * Controller finalize.
+     */
+    void finalize();
+
+    /**
+     * Controller pause.
+     */
+    void pause();
+
+    /**
+     * Controller resume.
+     */
+    void resume();
+
+    /**
+     * Controller update.
+     */
+    void update(long elapsedTime);
+
+    // Adds the given collision listener for the two given rigid bodies.
+    void addCollisionListener(PhysicsRigidBody::Listener* listener, PhysicsRigidBody* rbA, PhysicsRigidBody* rbB);
+
+    // Adds the given rigid body to the world.
+    void addRigidBody(PhysicsRigidBody* body);
+    
+    // Removes the given rigid body from the simulated physics world.
+    void removeRigidBody(PhysicsRigidBody* rigidBody);
+    
+    // Gets the corresponding GamePlay object for the given Bullet object.
+    PhysicsRigidBody* getRigidBody(const btCollisionObject* collisionObject);
+    
+    // Creates a box collision shape to be used in the creation of a rigid body.
+    btCollisionShape* createBox(const Vector3& min, const Vector3& max, const Vector3& scale);
+
+    // Creates a capsule collision shape to be used in the creation of a rigid body.
+    btCollisionShape* createCapsule(float radius, float height);
+
+    // Creates a sphere collision shape to be used in the creation of a rigid body.
+    btCollisionShape* createSphere(float radius, const Vector3& scale);
+
+    // Creates a triangle mesh collision shape to be used in the creation of a rigid body.
+    btCollisionShape* createMesh(PhysicsRigidBody* body, const Vector3& scale);
+
+    // Sets up the given constraint for the given two rigid bodies.
+    void addConstraint(PhysicsRigidBody* a, PhysicsRigidBody* b, PhysicsConstraint* constraint);
+
+    // Checks whether constraints are supported for the given rigid bodies and emits a warning if they are not.
+    bool checkConstraintRigidBodies(PhysicsRigidBody* a, PhysicsRigidBody* b);
+    
+    // Removes the given constraint from the simulated physics world.
+    void removeConstraint(PhysicsConstraint* constraint);
+    
+    // Draws Bullet debug information.
+    class DebugDrawer : public btIDebugDraw
+    {
+    public:
+
+        struct DebugVertex
+        {
+            float x, y, z;
+            float r, g, b, a;
+        };
+
+        DebugDrawer();        
+        ~DebugDrawer();
+        
+        void begin(const Matrix& viewProjection);
+        void end();
+
+        // Overridden Bullet functions from btIDebugDraw.
+        void drawLine(const btVector3& from, const btVector3& to, const btVector3& fromColor, const btVector3& toColor);        
+        void drawLine(const btVector3& from, const btVector3& to, const btVector3& color);        
+        void drawContactPoint(const btVector3& pointOnB, const btVector3& normalOnB, btScalar distance, int lifeTime, const btVector3& color);        
+        void reportErrorWarning(const char* warningString);
+        void draw3dText(const btVector3& location, const char* textString);        
+        void setDebugMode(int mode);        
+        int	getDebugMode() const;
+        
+    private:
+        
+        int _mode;
+        const Matrix* _viewProjection;
+        MeshBatch* _meshBatch;
+    };
+    
+    btDefaultCollisionConfiguration* _collisionConfiguration;
+    btCollisionDispatcher* _dispatcher;
+    btBroadphaseInterface* _overlappingPairCache;
+    btSequentialImpulseConstraintSolver* _solver;
+    btDynamicsWorld* _world;
+    btGhostPairCallback* _ghostPairCallback;
+    std::vector<PhysicsCollisionShape*> _shapes;
+    DebugDrawer* _debugDrawer;
+    Listener::EventType _status;
+    std::vector<Listener*>* _listeners;
+    std::vector<PhysicsRigidBody*> _bodies;
+    Vector3 _gravity;
+    std::map<PhysicsRigidBody::CollisionPair, CollisionInfo> _collisionStatus;  
+};
+
+}
+
+#endif