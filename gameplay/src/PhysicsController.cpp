#include "Base.h"
#include "Game.h"
#include "MeshPart.h"
#include "PhysicsController.h"
#include "PhysicsMotionState.h"
#include "Package.h"

// The initial capacity of the Bullet debug drawer's vertex batch.
#define INITIAL_CAPACITY 280

namespace gameplay
{

const int PhysicsController::DIRTY         = 0x01;
const int PhysicsController::COLLISION     = 0x02;
const int PhysicsController::REGISTERED    = 0x04;
const int PhysicsController::REMOVE        = 0x08;

PhysicsController::PhysicsController()
  : _collisionConfiguration(NULL), _dispatcher(NULL),
    _overlappingPairCache(NULL), _solver(NULL), _world(NULL), _ghostPairCallback(NULL),
    _debugDrawer(NULL), _status(PhysicsController::Listener::DEACTIVATED), _listeners(NULL),
    _gravity(btScalar(0.0), btScalar(-9.8), btScalar(0.0))
{
    // Default gravity is 9.8 along the negative Y axis.
}

PhysicsController::~PhysicsController()
{
    SAFE_DELETE(_ghostPairCallback);
    SAFE_DELETE(_debugDrawer);
    SAFE_DELETE(_listeners);
}

void PhysicsController::addStatusListener(Listener* listener)
{
    if (!_listeners)
        _listeners = new std::vector<Listener*>();

    _listeners->push_back(listener);
}

PhysicsCharacter* PhysicsController::createCharacter(Node* node, float radius, float height, const Vector3& center)
{
    return new PhysicsCharacter(node, radius, height, center);
}

void PhysicsController::destroyCharacter(PhysicsCharacter* character)
{
    SAFE_DELETE(character);
}

PhysicsFixedConstraint* PhysicsController::createFixedConstraint(PhysicsRigidBody* a, PhysicsRigidBody* b)
{
    checkConstraintRigidBodies(a, b);
    PhysicsFixedConstraint* constraint = new PhysicsFixedConstraint(a, b);
    addConstraint(a, b, constraint);
    return constraint;
}

PhysicsGenericConstraint* PhysicsController::createGenericConstraint(PhysicsRigidBody* a, PhysicsRigidBody* b)
{
    checkConstraintRigidBodies(a, b);
    PhysicsGenericConstraint* constraint = new PhysicsGenericConstraint(a, b);
    addConstraint(a, b, constraint);
    return constraint;
}

PhysicsGenericConstraint* PhysicsController::createGenericConstraint(PhysicsRigidBody* a,
    const Quaternion& rotationOffsetA, const Vector3& translationOffsetA, PhysicsRigidBody* b,
    const Quaternion& rotationOffsetB, const Vector3& translationOffsetB)
{
    checkConstraintRigidBodies(a, b);
    PhysicsGenericConstraint* constraint = new PhysicsGenericConstraint(a, rotationOffsetA, translationOffsetA, b, rotationOffsetB, translationOffsetB);
    addConstraint(a, b, constraint);
    return constraint;
}

PhysicsHingeConstraint* PhysicsController::createHingeConstraint(PhysicsRigidBody* a,
    const Quaternion& rotationOffsetA, const Vector3& translationOffsetA, PhysicsRigidBody* b, 
    const Quaternion& rotationOffsetB, const Vector3& translationOffsetB)
{
    checkConstraintRigidBodies(a, b);
    PhysicsHingeConstraint* constraint = new PhysicsHingeConstraint(a, rotationOffsetA, translationOffsetA, b, rotationOffsetB, translationOffsetB);
    addConstraint(a, b, constraint);
    return constraint;
}

PhysicsSocketConstraint* PhysicsController::createSocketConstraint(PhysicsRigidBody* a, PhysicsRigidBody* b)
{
    checkConstraintRigidBodies(a, b);
    PhysicsSocketConstraint* constraint = new PhysicsSocketConstraint(a, b);
    addConstraint(a, b, constraint);
    return constraint;
}

PhysicsSocketConstraint* PhysicsController::createSocketConstraint(PhysicsRigidBody* a,
    const Vector3& translationOffsetA, PhysicsRigidBody* b, const Vector3& translationOffsetB)
{
    checkConstraintRigidBodies(a, b);
    PhysicsSocketConstraint* constraint = new PhysicsSocketConstraint(a,translationOffsetA, b, translationOffsetB);
    addConstraint(a, b, constraint);
    return constraint;
}

PhysicsSpringConstraint* PhysicsController::createSpringConstraint(PhysicsRigidBody* a, PhysicsRigidBody* b)
{
    checkConstraintRigidBodies(a, b);
    PhysicsSpringConstraint* constraint = new PhysicsSpringConstraint(a, b);
    addConstraint(a, b, constraint);
    return constraint;
}

PhysicsSpringConstraint* PhysicsController::createSpringConstraint(PhysicsRigidBody* a, const Quaternion& rotationOffsetA, const Vector3& translationOffsetA,           
                                                                   PhysicsRigidBody* b, const Quaternion& rotationOffsetB, const Vector3& translationOffsetB)
{
    checkConstraintRigidBodies(a, b);
    PhysicsSpringConstraint* constraint = new PhysicsSpringConstraint(a, rotationOffsetA, translationOffsetA, b, rotationOffsetB, translationOffsetB);
    addConstraint(a, b, constraint);
    return constraint;
}

const Vector3& PhysicsController::getGravity() const
{
    return _gravity;
}

void PhysicsController::setGravity(const Vector3& gravity)
{
    _gravity = gravity;

    if (_world)
        _world->setGravity(BV(_gravity));
}

void PhysicsController::drawDebug(const Matrix& viewProjection)
{
    _debugDrawer->begin(viewProjection);
    _world->debugDrawWorld();
    _debugDrawer->end();
}

<<<<<<< HEAD
PhysicsRigidBody* PhysicsController::rayTest(const Ray& ray, Vector3* hitPoint, float* hitFraction)
=======
PhysicsRigidBody* PhysicsController::rayTest(const Ray& ray, float distance)
>>>>>>> 658d1486
{
    btCollisionWorld::ClosestRayResultCallback callback(BV(ray.getOrigin()), BV(distance * ray.getDirection()));
    _world->rayTest(BV(ray.getOrigin()), BV(distance * ray.getDirection()), callback);
    if (callback.hasHit())
    {
        if (hitPoint)
            hitPoint->set(callback.m_hitPointWorld.x(), callback.m_hitPointWorld.y(), callback.m_hitPointWorld.z());

        if (hitFraction)
            *hitFraction = callback.m_closestHitFraction;

        return getRigidBody(callback.m_collisionObject);
    }

    return NULL;
}

btScalar PhysicsController::addSingleResult(btManifoldPoint& cp, const btCollisionObject* a, int partIdA, int indexA, 
    const btCollisionObject* b, int partIdB, int indexB)
{
    // Get pointers to the PhysicsRigidBody objects.
    PhysicsRigidBody* rbA = Game::getInstance()->getPhysicsController()->getRigidBody(a);
    PhysicsRigidBody* rbB = Game::getInstance()->getPhysicsController()->getRigidBody(b);
    
    // If the given rigid body pair has collided in the past, then
    // we notify the listeners only if the pair was not colliding
    // during the previous frame. Otherwise, it's a new pair, so add a
    // new entry to the cache with the appropriate listeners and notify them.
    PhysicsRigidBody::CollisionPair pair(rbA, rbB);
    if (_collisionStatus.count(pair) > 0)
    {
        const CollisionInfo& collisionInfo = _collisionStatus[pair];
        if ((collisionInfo._status & COLLISION) == 0)
        {
            std::vector<PhysicsRigidBody::Listener*>::const_iterator iter = collisionInfo._listeners.begin();
            for (; iter != collisionInfo._listeners.end(); iter++)
            {
                if ((collisionInfo._status & REMOVE) == 0)
                {
                    (*iter)->collisionEvent(PhysicsRigidBody::Listener::COLLIDING, pair, Vector3(cp.getPositionWorldOnA().x(), cp.getPositionWorldOnA().y(), cp.getPositionWorldOnA().z()),
                        Vector3(cp.getPositionWorldOnB().x(), cp.getPositionWorldOnB().y(), cp.getPositionWorldOnB().z()));
                }
            }
        }
    }
    else
    {
        CollisionInfo& collisionInfo = _collisionStatus[pair];

        // Initialized the status for the new entry.
        collisionInfo._status = 0;

        // Add the appropriate listeners.
        PhysicsRigidBody::CollisionPair p1(pair.rigidBodyA, NULL);
        if (_collisionStatus.count(p1) > 0)
        {
            const CollisionInfo& ci = _collisionStatus[p1];
            std::vector<PhysicsRigidBody::Listener*>::const_iterator iter = ci._listeners.begin();
            for (; iter != ci._listeners.end(); iter++)
            {
                collisionInfo._listeners.push_back(*iter);
            }
        }
        PhysicsRigidBody::CollisionPair p2(pair.rigidBodyB, NULL);
        if (_collisionStatus.count(p2) > 0)
        {
            const CollisionInfo& ci = _collisionStatus[p2];
            std::vector<PhysicsRigidBody::Listener*>::const_iterator iter = ci._listeners.begin();
            for (; iter != ci._listeners.end(); iter++)
            {
                collisionInfo._listeners.push_back(*iter);
            }
        }

        std::vector<PhysicsRigidBody::Listener*>::iterator iter = collisionInfo._listeners.begin();
        for (; iter != collisionInfo._listeners.end(); iter++)
        {
            if ((collisionInfo._status & REMOVE) == 0)
            {
                (*iter)->collisionEvent(PhysicsRigidBody::Listener::COLLIDING, pair, Vector3(cp.getPositionWorldOnA().x(), cp.getPositionWorldOnA().y(), cp.getPositionWorldOnA().z()),
                    Vector3(cp.getPositionWorldOnB().x(), cp.getPositionWorldOnB().y(), cp.getPositionWorldOnB().z()));
            }
        }
    }

    // Update the collision status cache (we remove the dirty bit
    // set in the controller's update so that this particular collision pair's
    // status is not reset to 'no collision' when the controller's update completes).
    _collisionStatus[pair]._status &= ~DIRTY;
    _collisionStatus[pair]._status |= COLLISION;
    return 0.0f;
}

void PhysicsController::initialize()
{
    _collisionConfiguration = new btDefaultCollisionConfiguration();
    _dispatcher = new btCollisionDispatcher(_collisionConfiguration);
    _overlappingPairCache = new btDbvtBroadphase();
    _solver = new btSequentialImpulseConstraintSolver();

    // Create the world.
    _world = new btDiscreteDynamicsWorld(_dispatcher, _overlappingPairCache, _solver, _collisionConfiguration);
    _world->setGravity(BV(_gravity));

    // Register ghost pair callback so bullet detects collisions with ghost objects (used for character collisions).
    _ghostPairCallback = bullet_new<btGhostPairCallback>();
    _world->getPairCache()->setInternalGhostPairCallback(_ghostPairCallback);

    // Set up debug drawing.
    _debugDrawer = new DebugDrawer();
    _world->setDebugDrawer(_debugDrawer);
}

void PhysicsController::finalize()
{
    // Clean up the world and its various components.
    SAFE_DELETE(_world);
    SAFE_DELETE(_ghostPairCallback);
    SAFE_DELETE(_solver);
    SAFE_DELETE(_overlappingPairCache);
    SAFE_DELETE(_dispatcher);
    SAFE_DELETE(_collisionConfiguration);
}

void PhysicsController::pause()
{
    // Unused
}

void PhysicsController::resume()
{
    // Unused
}

void PhysicsController::update(long elapsedTime)
{
    // Update the physics simulation, with a maximum
    // of 10 simulation steps being performed in a given frame.
    //
    // Note that stepSimulation takes elapsed time in seconds
    // so we divide by 1000 to convert from milliseconds.
    _world->stepSimulation((float)elapsedTime * 0.001, 10);

    // If we have status listeners, then check if our status has changed.
    if (_listeners)
    {
        Listener::EventType oldStatus = _status;

        if (_status = Listener::DEACTIVATED)
        {
            for (int i = 0; i < _world->getNumCollisionObjects(); i++)
            {
                if (_world->getCollisionObjectArray()[i]->isActive())
                {
                    _status = Listener::ACTIVATED;
                    break;
                }
            }
        }
        else
        {
            bool allInactive = true;
            for (int i = 0; i < _world->getNumCollisionObjects(); i++)
            {
                if (_world->getCollisionObjectArray()[i]->isActive())
                {
                    allInactive = false;
                    break;
                }
            }

            if (allInactive)
                _status = Listener::DEACTIVATED;
        }

        // If the status has changed, notify our listeners.
        if (oldStatus != _status)
        {
            for (unsigned int k = 0; k < _listeners->size(); k++)
            {
                (*_listeners)[k]->statusEvent(_status);
            }
        }
        
    }

    // All statuses are set with the DIRTY bit before collision processing occurs.
    // During collision processing, if a collision occurs, the status is 
    // set to COLLISION and the DIRTY bit is cleared. Then, after collision processing 
    // is finished, if a given status is still dirty, the COLLISION bit is cleared.
    //
    // If an entry was marked for removal in the last frame, remove it now.

    // Dirty the collision status cache entries.
    std::map<PhysicsRigidBody::CollisionPair, CollisionInfo>::iterator iter = _collisionStatus.begin();
    for (; iter != _collisionStatus.end();)
    {
        if ((iter->second._status & REMOVE) != 0)
        {
            std::map<PhysicsRigidBody::CollisionPair, CollisionInfo>::iterator eraseIter = iter;
            iter++;
            _collisionStatus.erase(eraseIter);
        }
        else
        {
            iter->second._status |= DIRTY;
            iter++;
        }
    }

    // Go through the collision status cache and perform all registered collision tests.
    iter = _collisionStatus.begin();
    for (; iter != _collisionStatus.end(); iter++)
    {
        // If this collision pair was one that was registered for listening, then perform the collision test.
        // (In the case where we register for all collisions with a rigid body, there will be a lot
        // of collision pairs in the status cache that we did not explicitly register for.)
        if ((iter->second._status & REGISTERED) != 0 && (iter->second._status & REMOVE) == 0)
        {
            if (iter->first.rigidBodyB)
                _world->contactPairTest(iter->first.rigidBodyA->_body, iter->first.rigidBodyB->_body, *this);
            else
                _world->contactTest(iter->first.rigidBodyA->_body, *this);
        }
    }

    // Update all the collision status cache entries.
    iter = _collisionStatus.begin();
    for (; iter != _collisionStatus.end(); iter++)
    {
        if ((iter->second._status & DIRTY) != 0)
        {
            if ((iter->second._status & COLLISION) != 0 && iter->first.rigidBodyB)
            {
                unsigned int size = iter->second._listeners.size();
                for (unsigned int i = 0; i < size; i++)
                {
                    iter->second._listeners[i]->collisionEvent(PhysicsRigidBody::Listener::NOT_COLLIDING, iter->first);
                }
            }

            iter->second._status &= ~COLLISION;
        }
    }
}

void PhysicsController::addCollisionListener(PhysicsRigidBody::Listener* listener, PhysicsRigidBody* rbA, PhysicsRigidBody* rbB)
{
    PhysicsRigidBody::CollisionPair pair(rbA, rbB);

    // Make sure the status of the entry is initialized properly.
    if (_collisionStatus.count(pair) == 0)
        _collisionStatus[pair]._status = 0;

    // Add the listener and ensure the status includes that this collision pair is registered.
    _collisionStatus[pair]._listeners.push_back(listener);
    if ((_collisionStatus[pair]._status & PhysicsController::REGISTERED) == 0)
        _collisionStatus[pair]._status |= PhysicsController::REGISTERED;
}

void PhysicsController::addRigidBody(PhysicsRigidBody* body)
{
    _world->addRigidBody(body->_body);
    _bodies.push_back(body);
}
    
void PhysicsController::removeRigidBody(PhysicsRigidBody* rigidBody)
{
    // Find the rigid body and remove it from the world.
    for (int i = _world->getNumCollisionObjects() - 1; i >= 0 ; i--)
    {
        btCollisionObject* obj = _world->getCollisionObjectArray()[i];
        if (rigidBody->_body == obj)
        {
            _world->removeCollisionObject(obj);
            break;
        }
    }

    // Find the rigid body's collision shape and release the rigid body's reference to it.
    for (unsigned int i = 0; i < _shapes.size(); i++)
    {
        if (_shapes[i]->_shape == rigidBody->_shape)
        {
            if (_shapes[i]->getRefCount() == 1)
            {
                _shapes[i]->release();
                _shapes.erase(_shapes.begin() + i);
            }
            else
                _shapes[i]->release();

            break;
        }
    }

    // Remove the rigid body from the controller's list.
    for (unsigned int i = 0; i < _bodies.size(); i++)
    {
        if (_bodies[i] == rigidBody)
        {
            _bodies.erase(_bodies.begin() + i);
            break;
        }
    }

    // Find all references to the rigid body in the collision status cache and mark them for removal.
    std::map<PhysicsRigidBody::CollisionPair, CollisionInfo>::iterator iter = _collisionStatus.begin();
    for (; iter != _collisionStatus.end(); iter++)
    {
        if (iter->first.rigidBodyA == rigidBody || iter->first.rigidBodyB == rigidBody)
            iter->second._status |= REMOVE;
    }
}

PhysicsRigidBody* PhysicsController::getRigidBody(const btCollisionObject* collisionObject)
{
    // Find the rigid body and remove it from the world.
    for (unsigned int i = 0; i < _bodies.size(); i++)
    {
        if (_bodies[i]->_body == collisionObject)
            return _bodies[i];
    }
    
    return NULL;
}

btCollisionShape* PhysicsController::createBox(const Vector3& min, const Vector3& max, const Vector3& scale)
{
    btVector3 halfExtents(scale.x * 0.5 * abs(max.x - min.x), scale.y * 0.5 * abs(max.y - min.y), scale.z * 0.5 * abs(max.z - min.z));

    // Return the box shape from the cache if it already exists.
    for (unsigned int i = 0; i < _shapes.size(); i++)
    {
        if (_shapes[i]->_shape->getShapeType() == BOX_SHAPE_PROXYTYPE)
        {
            btBoxShape* box = static_cast<btBoxShape*>(_shapes[i]->_shape);
            if (box->getHalfExtentsWithMargin() == halfExtents)
            {
                _shapes[i]->addRef();
                return box;
            }
        }
    }
    
    // Create the box shape and add it to the cache.
    btBoxShape* box = bullet_new<btBoxShape>(halfExtents);
    _shapes.push_back(new PhysicsCollisionShape(box));

    return box;
}

btCollisionShape* PhysicsController::createCapsule(float radius, float height)
{
    // Return the capsule shape from the cache if it already exists.
    for (unsigned int i = 0; i < _shapes.size(); i++)
    {
        if (_shapes[i]->_shape->getShapeType() == CAPSULE_SHAPE_PROXYTYPE)
        {
            btCapsuleShape* capsule = static_cast<btCapsuleShape*>(_shapes[i]->_shape);
            if (capsule->getRadius() == radius && capsule->getHalfHeight() == 0.5f * height)
            {
                _shapes[i]->addRef();
                return capsule;
            }
        }
    }
    
    // Create the capsule shape and add it to the cache.
    btCapsuleShape* capsule = bullet_new<btCapsuleShape>(radius, height);
    _shapes.push_back(new PhysicsCollisionShape(capsule));

    return capsule;
}

btCollisionShape* PhysicsController::createSphere(float radius, const Vector3& scale)
{
    // Since sphere shapes depend only on the radius, the best we can do is take
    // the largest dimension and apply that as the uniform scale to the rigid body.
    float uniformScale = scale.x;
    if (uniformScale < scale.y)
        uniformScale = scale.y;
    if (uniformScale < scale.z)
        uniformScale = scale.z;
    
    // Return the sphere shape from the cache if it already exists.
    for (unsigned int i = 0; i < _shapes.size(); i++)
    {
        if (_shapes[i]->_shape->getShapeType() == SPHERE_SHAPE_PROXYTYPE)
        {
            btSphereShape* sphere = static_cast<btSphereShape*>(_shapes[i]->_shape);
            if (sphere->getRadius() == uniformScale * radius)
            {
                _shapes[i]->addRef();
                return sphere;
            }
        }
    }

    // Create the sphere shape and add it to the cache.
    btSphereShape* sphere = bullet_new<btSphereShape>(uniformScale * radius);
    _shapes.push_back(new PhysicsCollisionShape(sphere));

    return sphere;
}

btCollisionShape* PhysicsController::createMesh(PhysicsRigidBody* body, const Vector3& scale)
{
    assert(body);

    // Retrieve the mesh rigid body data from the node's mesh.
    Model* model = body->_node ? body->_node->getModel() : NULL;
    Mesh* mesh = model ? model->getMesh() : NULL;
    if (mesh == NULL)
    {
        LOG_ERROR("Cannot create mesh rigid body for node without model/mesh.");
        return NULL;
    }

    // Only support meshes with triangle list primitive types
    if (mesh->getPrimitiveType() != Mesh::TRIANGLES)
    {
        LOG_ERROR("Cannot create mesh rigid body for mesh without TRIANGLES primitive type.");
        return NULL;
    }

    // The mesh must have a valid URL (i.e. it must have been loaded from a Package)
    // in order to fetch mesh data for computing mesh rigid body.
    if (strlen(mesh->getUrl()) == 0)
    {
        LOG_ERROR("Cannot create mesh rigid body for mesh without valid URL.");
        return NULL;
    }

    Package::MeshData* data = Package::readMeshData(mesh->getUrl());
    if (data == NULL)
    {
        return NULL;
    }

    // Copy the scaled vertex position data to the rigid body's local buffer.
    Matrix m;
    Matrix::createScale(scale, &m);
    unsigned int vertexCount = data->vertexCount;
    body->_vertexData = new float[vertexCount * 3];
    Vector3 v;
    int vertexStride = data->vertexFormat.getVertexSize();
    for (unsigned int i = 0; i < data->vertexCount; i++)
    {
        v.set(*((float*)&data->vertexData[i * vertexStride + 0 * sizeof(float)]),
              *((float*)&data->vertexData[i * vertexStride + 1 * sizeof(float)]),
              *((float*)&data->vertexData[i * vertexStride + 2 * sizeof(float)]));
        v *= m;
        memcpy(&(body->_vertexData[i * 3]), &v, sizeof(float) * 3);
    }

    btTriangleIndexVertexArray* meshInterface = bullet_new<btTriangleIndexVertexArray>();

    unsigned int partCount = data->parts.size();
    if (partCount > 0)
    {
        PHY_ScalarType indexType = PHY_UCHAR;
        int indexStride = 0;
        Package::MeshPartData* meshPart = NULL;
        for (unsigned int i = 0; i < partCount; i++)
        {
            meshPart = data->parts[i];

            switch (meshPart->indexFormat)
            {
            case Mesh::INDEX8:
                indexType = PHY_UCHAR;
                indexStride = 1;
                break;
            case Mesh::INDEX16:
                indexType = PHY_SHORT;
                indexStride = 2;
                break;
            case Mesh::INDEX32:
                indexType = PHY_INTEGER;
                indexStride = 4;
                break;
            }

            // Move the index data into the rigid body's local buffer.
            // Set it to NULL in the MeshPartData so it is not released when the data is freed.
            body->_indexData.push_back(meshPart->indexData);
            meshPart->indexData = NULL;

            // Create a btIndexedMesh object for the current mesh part.
            btIndexedMesh indexedMesh;
            indexedMesh.m_indexType = indexType;
            indexedMesh.m_numTriangles = meshPart->indexCount / 3; // assume TRIANGLES primitive type
            indexedMesh.m_numVertices = meshPart->indexCount;
            indexedMesh.m_triangleIndexBase = (const unsigned char*)body->_indexData[i];
            indexedMesh.m_triangleIndexStride = indexStride*3;
            indexedMesh.m_vertexBase = (const unsigned char*)body->_vertexData;
            indexedMesh.m_vertexStride = sizeof(float)*3;
            indexedMesh.m_vertexType = PHY_FLOAT;

            // Add the indexed mesh data to the mesh interface.
            meshInterface->addIndexedMesh(indexedMesh, indexType);
        }
    }
    else
    {
        // Generate index data for the mesh locally in the rigid body.
        unsigned int* indexData = new unsigned int[data->vertexCount];
        for (unsigned int i = 0; i < data->vertexCount; i++)
        {
            indexData[i] = i;
        }
        body->_indexData.push_back((unsigned char*)indexData);

        // Create a single btIndexedMesh object for the mesh interface.
        btIndexedMesh indexedMesh;
        indexedMesh.m_indexType = PHY_INTEGER;
        indexedMesh.m_numTriangles = data->vertexCount / 3; // assume TRIANGLES primitive type
        indexedMesh.m_numVertices = data->vertexCount;
        indexedMesh.m_triangleIndexBase = body->_indexData[0];
        indexedMesh.m_triangleIndexStride = sizeof(unsigned int);
        indexedMesh.m_vertexBase = (const unsigned char*)body->_vertexData;
        indexedMesh.m_vertexStride = sizeof(float)*3;
        indexedMesh.m_vertexType = PHY_FLOAT;

        // Set the data in the mesh interface.
        meshInterface->addIndexedMesh(indexedMesh, indexedMesh.m_indexType);
    }

    btBvhTriangleMeshShape* shape = bullet_new<btBvhTriangleMeshShape>(meshInterface, true);
    _shapes.push_back(new PhysicsCollisionShape(shape));

    // Free the temporary mesh data now that it's stored in physics system
    SAFE_DELETE(data);

    return shape;
}

void PhysicsController::addConstraint(PhysicsRigidBody* a, PhysicsRigidBody* b, PhysicsConstraint* constraint)
{
    a->addConstraint(constraint);
    if (b)
    {
        b->addConstraint(constraint);
    }
    
    _world->addConstraint(constraint->_constraint);
}

bool PhysicsController::checkConstraintRigidBodies(PhysicsRigidBody* a, PhysicsRigidBody* b)
{
    if (!a->supportsConstraints())
    {
        WARN_VARG("Rigid body '%s' does not support constraints; unexpected behavior may occur.", a->_node->getId());
        return false;
    }
    
    if (b && !b->supportsConstraints())
    {
        WARN_VARG("Rigid body '%s' does not support constraints; unexpected behavior may occur.", b->_node->getId());
        return false;
    }

    return true;
}

void PhysicsController::removeConstraint(PhysicsConstraint* constraint)
{
    // Find the constraint and remove it from the physics world.
    for (int i = _world->getNumConstraints() - 1; i >= 0; i--)
    {
        btTypedConstraint* currentConstraint = _world->getConstraint(i);
        if (constraint->_constraint == currentConstraint)
        {
            _world->removeConstraint(currentConstraint);
            break;
        }
    }
}
    
PhysicsController::DebugDrawer::DebugDrawer()
    : _mode(btIDebugDraw::DBG_DrawAabb | btIDebugDraw::DBG_DrawConstraintLimits | btIDebugDraw::DBG_DrawConstraints | 
       btIDebugDraw::DBG_DrawContactPoints | btIDebugDraw::DBG_DrawWireframe), _viewProjection(NULL), _meshBatch(NULL)
{
    // Vertex shader for drawing colored lines.
    const char* vs_str = 
    {
        "uniform mat4 u_viewProjectionMatrix;\n"
        "attribute vec4 a_position;\n"
        "attribute vec4 a_color;\n"
        "varying vec4 v_color;\n"
        "void main(void) {\n"
        "    v_color = a_color;\n"
        "    gl_Position = u_viewProjectionMatrix * a_position;\n"
        "}"
    };
        
    // Fragment shader for drawing colored lines.
    const char* fs_str = 
    {
    #ifdef OPENGL_ES
        "precision highp float;\n"
    #endif
        "varying vec4 v_color;\n"
        "void main(void) {\n"
        "   gl_FragColor = v_color;\n"
        "}"
    };
        
    Effect* effect = Effect::createFromSource(vs_str, fs_str);
    Material* material = Material::create(effect);
    material->getStateBlock()->setDepthTest(true);

    VertexFormat::Element elements[] =
    {
        VertexFormat::Element(VertexFormat::POSITION, 3),
        VertexFormat::Element(VertexFormat::COLOR, 4),
    };
    _meshBatch = MeshBatch::create(VertexFormat(elements, 2), Mesh::LINES, material, false);
    
    SAFE_RELEASE(material);
    SAFE_RELEASE(effect);
}

PhysicsController::DebugDrawer::~DebugDrawer()
{
    SAFE_DELETE(_meshBatch);
}

void PhysicsController::DebugDrawer::begin(const Matrix& viewProjection)
{
    _viewProjection = &viewProjection;
    _meshBatch->begin();
}

void PhysicsController::DebugDrawer::end()
{
    _meshBatch->end();
    _meshBatch->getMaterial()->getParameter("u_viewProjectionMatrix")->setValue(_viewProjection);
    _meshBatch->draw();
}

void PhysicsController::DebugDrawer::drawLine(const btVector3& from, const btVector3& to, const btVector3& fromColor, const btVector3& toColor)
{
    static DebugDrawer::DebugVertex fromVertex, toVertex;
    
    fromVertex.x = from.getX();
    fromVertex.y = from.getY();
    fromVertex.z = from.getZ();
    fromVertex.r = fromColor.getX();
    fromVertex.g = fromColor.getY();
    fromVertex.b = fromColor.getZ();
    fromVertex.a = 1.0f;

    toVertex.x = to.getX();
    toVertex.y = to.getY();
    toVertex.z = to.getZ();
    toVertex.r = toColor.getX();
    toVertex.g = toColor.getY();
    toVertex.b = toColor.getZ();
    toVertex.a = 1.0f;

    _meshBatch->add(&fromVertex, 1);
    _meshBatch->add(&toVertex, 1);
}

void PhysicsController::DebugDrawer::drawLine(const btVector3& from, const btVector3& to, const btVector3& color)
{
    drawLine(from, to, color, color);
}

void PhysicsController::DebugDrawer::drawContactPoint(const btVector3& pointOnB, const btVector3& normalOnB, btScalar distance, int lifeTime, const btVector3& color)
{
    drawLine(pointOnB, pointOnB + normalOnB, color);
}

void PhysicsController::DebugDrawer::reportErrorWarning(const char* warningString)
{
    WARN(warningString);
}

void PhysicsController::DebugDrawer::draw3dText(const btVector3& location, const char* textString)
{
    WARN("Physics debug drawing: 3D text is not supported.");
}

void PhysicsController::DebugDrawer::setDebugMode(int mode)
{
    _mode = mode;
}

int	PhysicsController::DebugDrawer::getDebugMode() const
{
    return _mode;
}

}
<|MERGE_RESOLUTION|>--- conflicted
+++ resolved
@@ -1,844 +1,840 @@
-#include "Base.h"
-#include "Game.h"
-#include "MeshPart.h"
-#include "PhysicsController.h"
-#include "PhysicsMotionState.h"
-#include "Package.h"
-
-// The initial capacity of the Bullet debug drawer's vertex batch.
-#define INITIAL_CAPACITY 280
-
-namespace gameplay
-{
-
-const int PhysicsController::DIRTY         = 0x01;
-const int PhysicsController::COLLISION     = 0x02;
-const int PhysicsController::REGISTERED    = 0x04;
-const int PhysicsController::REMOVE        = 0x08;
-
-PhysicsController::PhysicsController()
-  : _collisionConfiguration(NULL), _dispatcher(NULL),
-    _overlappingPairCache(NULL), _solver(NULL), _world(NULL), _ghostPairCallback(NULL),
-    _debugDrawer(NULL), _status(PhysicsController::Listener::DEACTIVATED), _listeners(NULL),
-    _gravity(btScalar(0.0), btScalar(-9.8), btScalar(0.0))
-{
-    // Default gravity is 9.8 along the negative Y axis.
-}
-
-PhysicsController::~PhysicsController()
-{
-    SAFE_DELETE(_ghostPairCallback);
-    SAFE_DELETE(_debugDrawer);
-    SAFE_DELETE(_listeners);
-}
-
-void PhysicsController::addStatusListener(Listener* listener)
-{
-    if (!_listeners)
-        _listeners = new std::vector<Listener*>();
-
-    _listeners->push_back(listener);
-}
-
-PhysicsCharacter* PhysicsController::createCharacter(Node* node, float radius, float height, const Vector3& center)
-{
-    return new PhysicsCharacter(node, radius, height, center);
-}
-
-void PhysicsController::destroyCharacter(PhysicsCharacter* character)
-{
-    SAFE_DELETE(character);
-}
-
-PhysicsFixedConstraint* PhysicsController::createFixedConstraint(PhysicsRigidBody* a, PhysicsRigidBody* b)
-{
-    checkConstraintRigidBodies(a, b);
-    PhysicsFixedConstraint* constraint = new PhysicsFixedConstraint(a, b);
-    addConstraint(a, b, constraint);
-    return constraint;
-}
-
-PhysicsGenericConstraint* PhysicsController::createGenericConstraint(PhysicsRigidBody* a, PhysicsRigidBody* b)
-{
-    checkConstraintRigidBodies(a, b);
-    PhysicsGenericConstraint* constraint = new PhysicsGenericConstraint(a, b);
-    addConstraint(a, b, constraint);
-    return constraint;
-}
-
-PhysicsGenericConstraint* PhysicsController::createGenericConstraint(PhysicsRigidBody* a,
-    const Quaternion& rotationOffsetA, const Vector3& translationOffsetA, PhysicsRigidBody* b,
-    const Quaternion& rotationOffsetB, const Vector3& translationOffsetB)
-{
-    checkConstraintRigidBodies(a, b);
-    PhysicsGenericConstraint* constraint = new PhysicsGenericConstraint(a, rotationOffsetA, translationOffsetA, b, rotationOffsetB, translationOffsetB);
-    addConstraint(a, b, constraint);
-    return constraint;
-}
-
-PhysicsHingeConstraint* PhysicsController::createHingeConstraint(PhysicsRigidBody* a,
-    const Quaternion& rotationOffsetA, const Vector3& translationOffsetA, PhysicsRigidBody* b, 
-    const Quaternion& rotationOffsetB, const Vector3& translationOffsetB)
-{
-    checkConstraintRigidBodies(a, b);
-    PhysicsHingeConstraint* constraint = new PhysicsHingeConstraint(a, rotationOffsetA, translationOffsetA, b, rotationOffsetB, translationOffsetB);
-    addConstraint(a, b, constraint);
-    return constraint;
-}
-
-PhysicsSocketConstraint* PhysicsController::createSocketConstraint(PhysicsRigidBody* a, PhysicsRigidBody* b)
-{
-    checkConstraintRigidBodies(a, b);
-    PhysicsSocketConstraint* constraint = new PhysicsSocketConstraint(a, b);
-    addConstraint(a, b, constraint);
-    return constraint;
-}
-
-PhysicsSocketConstraint* PhysicsController::createSocketConstraint(PhysicsRigidBody* a,
-    const Vector3& translationOffsetA, PhysicsRigidBody* b, const Vector3& translationOffsetB)
-{
-    checkConstraintRigidBodies(a, b);
-    PhysicsSocketConstraint* constraint = new PhysicsSocketConstraint(a,translationOffsetA, b, translationOffsetB);
-    addConstraint(a, b, constraint);
-    return constraint;
-}
-
-PhysicsSpringConstraint* PhysicsController::createSpringConstraint(PhysicsRigidBody* a, PhysicsRigidBody* b)
-{
-    checkConstraintRigidBodies(a, b);
-    PhysicsSpringConstraint* constraint = new PhysicsSpringConstraint(a, b);
-    addConstraint(a, b, constraint);
-    return constraint;
-}
-
-PhysicsSpringConstraint* PhysicsController::createSpringConstraint(PhysicsRigidBody* a, const Quaternion& rotationOffsetA, const Vector3& translationOffsetA,           
-                                                                   PhysicsRigidBody* b, const Quaternion& rotationOffsetB, const Vector3& translationOffsetB)
-{
-    checkConstraintRigidBodies(a, b);
-    PhysicsSpringConstraint* constraint = new PhysicsSpringConstraint(a, rotationOffsetA, translationOffsetA, b, rotationOffsetB, translationOffsetB);
-    addConstraint(a, b, constraint);
-    return constraint;
-}
-
-const Vector3& PhysicsController::getGravity() const
-{
-    return _gravity;
-}
-
-void PhysicsController::setGravity(const Vector3& gravity)
-{
-    _gravity = gravity;
-
-    if (_world)
-        _world->setGravity(BV(_gravity));
-}
-
-void PhysicsController::drawDebug(const Matrix& viewProjection)
-{
-    _debugDrawer->begin(viewProjection);
-    _world->debugDrawWorld();
-    _debugDrawer->end();
-}
-
-<<<<<<< HEAD
-PhysicsRigidBody* PhysicsController::rayTest(const Ray& ray, Vector3* hitPoint, float* hitFraction)
-=======
-PhysicsRigidBody* PhysicsController::rayTest(const Ray& ray, float distance)
->>>>>>> 658d1486
-{
-    btCollisionWorld::ClosestRayResultCallback callback(BV(ray.getOrigin()), BV(distance * ray.getDirection()));
-    _world->rayTest(BV(ray.getOrigin()), BV(distance * ray.getDirection()), callback);
-    if (callback.hasHit())
-    {
-        if (hitPoint)
-            hitPoint->set(callback.m_hitPointWorld.x(), callback.m_hitPointWorld.y(), callback.m_hitPointWorld.z());
-
-        if (hitFraction)
-            *hitFraction = callback.m_closestHitFraction;
-
-        return getRigidBody(callback.m_collisionObject);
-    }
-
-    return NULL;
-}
-
-btScalar PhysicsController::addSingleResult(btManifoldPoint& cp, const btCollisionObject* a, int partIdA, int indexA, 
-    const btCollisionObject* b, int partIdB, int indexB)
-{
-    // Get pointers to the PhysicsRigidBody objects.
-    PhysicsRigidBody* rbA = Game::getInstance()->getPhysicsController()->getRigidBody(a);
-    PhysicsRigidBody* rbB = Game::getInstance()->getPhysicsController()->getRigidBody(b);
-    
-    // If the given rigid body pair has collided in the past, then
-    // we notify the listeners only if the pair was not colliding
-    // during the previous frame. Otherwise, it's a new pair, so add a
-    // new entry to the cache with the appropriate listeners and notify them.
-    PhysicsRigidBody::CollisionPair pair(rbA, rbB);
-    if (_collisionStatus.count(pair) > 0)
-    {
-        const CollisionInfo& collisionInfo = _collisionStatus[pair];
-        if ((collisionInfo._status & COLLISION) == 0)
-        {
-            std::vector<PhysicsRigidBody::Listener*>::const_iterator iter = collisionInfo._listeners.begin();
-            for (; iter != collisionInfo._listeners.end(); iter++)
-            {
-                if ((collisionInfo._status & REMOVE) == 0)
-                {
-                    (*iter)->collisionEvent(PhysicsRigidBody::Listener::COLLIDING, pair, Vector3(cp.getPositionWorldOnA().x(), cp.getPositionWorldOnA().y(), cp.getPositionWorldOnA().z()),
-                        Vector3(cp.getPositionWorldOnB().x(), cp.getPositionWorldOnB().y(), cp.getPositionWorldOnB().z()));
-                }
-            }
-        }
-    }
-    else
-    {
-        CollisionInfo& collisionInfo = _collisionStatus[pair];
-
-        // Initialized the status for the new entry.
-        collisionInfo._status = 0;
-
-        // Add the appropriate listeners.
-        PhysicsRigidBody::CollisionPair p1(pair.rigidBodyA, NULL);
-        if (_collisionStatus.count(p1) > 0)
-        {
-            const CollisionInfo& ci = _collisionStatus[p1];
-            std::vector<PhysicsRigidBody::Listener*>::const_iterator iter = ci._listeners.begin();
-            for (; iter != ci._listeners.end(); iter++)
-            {
-                collisionInfo._listeners.push_back(*iter);
-            }
-        }
-        PhysicsRigidBody::CollisionPair p2(pair.rigidBodyB, NULL);
-        if (_collisionStatus.count(p2) > 0)
-        {
-            const CollisionInfo& ci = _collisionStatus[p2];
-            std::vector<PhysicsRigidBody::Listener*>::const_iterator iter = ci._listeners.begin();
-            for (; iter != ci._listeners.end(); iter++)
-            {
-                collisionInfo._listeners.push_back(*iter);
-            }
-        }
-
-        std::vector<PhysicsRigidBody::Listener*>::iterator iter = collisionInfo._listeners.begin();
-        for (; iter != collisionInfo._listeners.end(); iter++)
-        {
-            if ((collisionInfo._status & REMOVE) == 0)
-            {
-                (*iter)->collisionEvent(PhysicsRigidBody::Listener::COLLIDING, pair, Vector3(cp.getPositionWorldOnA().x(), cp.getPositionWorldOnA().y(), cp.getPositionWorldOnA().z()),
-                    Vector3(cp.getPositionWorldOnB().x(), cp.getPositionWorldOnB().y(), cp.getPositionWorldOnB().z()));
-            }
-        }
-    }
-
-    // Update the collision status cache (we remove the dirty bit
-    // set in the controller's update so that this particular collision pair's
-    // status is not reset to 'no collision' when the controller's update completes).
-    _collisionStatus[pair]._status &= ~DIRTY;
-    _collisionStatus[pair]._status |= COLLISION;
-    return 0.0f;
-}
-
-void PhysicsController::initialize()
-{
-    _collisionConfiguration = new btDefaultCollisionConfiguration();
-    _dispatcher = new btCollisionDispatcher(_collisionConfiguration);
-    _overlappingPairCache = new btDbvtBroadphase();
-    _solver = new btSequentialImpulseConstraintSolver();
-
-    // Create the world.
-    _world = new btDiscreteDynamicsWorld(_dispatcher, _overlappingPairCache, _solver, _collisionConfiguration);
-    _world->setGravity(BV(_gravity));
-
-    // Register ghost pair callback so bullet detects collisions with ghost objects (used for character collisions).
-    _ghostPairCallback = bullet_new<btGhostPairCallback>();
-    _world->getPairCache()->setInternalGhostPairCallback(_ghostPairCallback);
-
-    // Set up debug drawing.
-    _debugDrawer = new DebugDrawer();
-    _world->setDebugDrawer(_debugDrawer);
-}
-
-void PhysicsController::finalize()
-{
-    // Clean up the world and its various components.
-    SAFE_DELETE(_world);
-    SAFE_DELETE(_ghostPairCallback);
-    SAFE_DELETE(_solver);
-    SAFE_DELETE(_overlappingPairCache);
-    SAFE_DELETE(_dispatcher);
-    SAFE_DELETE(_collisionConfiguration);
-}
-
-void PhysicsController::pause()
-{
-    // Unused
-}
-
-void PhysicsController::resume()
-{
-    // Unused
-}
-
-void PhysicsController::update(long elapsedTime)
-{
-    // Update the physics simulation, with a maximum
-    // of 10 simulation steps being performed in a given frame.
-    //
-    // Note that stepSimulation takes elapsed time in seconds
-    // so we divide by 1000 to convert from milliseconds.
-    _world->stepSimulation((float)elapsedTime * 0.001, 10);
-
-    // If we have status listeners, then check if our status has changed.
-    if (_listeners)
-    {
-        Listener::EventType oldStatus = _status;
-
-        if (_status = Listener::DEACTIVATED)
-        {
-            for (int i = 0; i < _world->getNumCollisionObjects(); i++)
-            {
-                if (_world->getCollisionObjectArray()[i]->isActive())
-                {
-                    _status = Listener::ACTIVATED;
-                    break;
-                }
-            }
-        }
-        else
-        {
-            bool allInactive = true;
-            for (int i = 0; i < _world->getNumCollisionObjects(); i++)
-            {
-                if (_world->getCollisionObjectArray()[i]->isActive())
-                {
-                    allInactive = false;
-                    break;
-                }
-            }
-
-            if (allInactive)
-                _status = Listener::DEACTIVATED;
-        }
-
-        // If the status has changed, notify our listeners.
-        if (oldStatus != _status)
-        {
-            for (unsigned int k = 0; k < _listeners->size(); k++)
-            {
-                (*_listeners)[k]->statusEvent(_status);
-            }
-        }
-        
-    }
-
-    // All statuses are set with the DIRTY bit before collision processing occurs.
-    // During collision processing, if a collision occurs, the status is 
-    // set to COLLISION and the DIRTY bit is cleared. Then, after collision processing 
-    // is finished, if a given status is still dirty, the COLLISION bit is cleared.
-    //
-    // If an entry was marked for removal in the last frame, remove it now.
-
-    // Dirty the collision status cache entries.
-    std::map<PhysicsRigidBody::CollisionPair, CollisionInfo>::iterator iter = _collisionStatus.begin();
-    for (; iter != _collisionStatus.end();)
-    {
-        if ((iter->second._status & REMOVE) != 0)
-        {
-            std::map<PhysicsRigidBody::CollisionPair, CollisionInfo>::iterator eraseIter = iter;
-            iter++;
-            _collisionStatus.erase(eraseIter);
-        }
-        else
-        {
-            iter->second._status |= DIRTY;
-            iter++;
-        }
-    }
-
-    // Go through the collision status cache and perform all registered collision tests.
-    iter = _collisionStatus.begin();
-    for (; iter != _collisionStatus.end(); iter++)
-    {
-        // If this collision pair was one that was registered for listening, then perform the collision test.
-        // (In the case where we register for all collisions with a rigid body, there will be a lot
-        // of collision pairs in the status cache that we did not explicitly register for.)
-        if ((iter->second._status & REGISTERED) != 0 && (iter->second._status & REMOVE) == 0)
-        {
-            if (iter->first.rigidBodyB)
-                _world->contactPairTest(iter->first.rigidBodyA->_body, iter->first.rigidBodyB->_body, *this);
-            else
-                _world->contactTest(iter->first.rigidBodyA->_body, *this);
-        }
-    }
-
-    // Update all the collision status cache entries.
-    iter = _collisionStatus.begin();
-    for (; iter != _collisionStatus.end(); iter++)
-    {
-        if ((iter->second._status & DIRTY) != 0)
-        {
-            if ((iter->second._status & COLLISION) != 0 && iter->first.rigidBodyB)
-            {
-                unsigned int size = iter->second._listeners.size();
-                for (unsigned int i = 0; i < size; i++)
-                {
-                    iter->second._listeners[i]->collisionEvent(PhysicsRigidBody::Listener::NOT_COLLIDING, iter->first);
-                }
-            }
-
-            iter->second._status &= ~COLLISION;
-        }
-    }
-}
-
-void PhysicsController::addCollisionListener(PhysicsRigidBody::Listener* listener, PhysicsRigidBody* rbA, PhysicsRigidBody* rbB)
-{
-    PhysicsRigidBody::CollisionPair pair(rbA, rbB);
-
-    // Make sure the status of the entry is initialized properly.
-    if (_collisionStatus.count(pair) == 0)
-        _collisionStatus[pair]._status = 0;
-
-    // Add the listener and ensure the status includes that this collision pair is registered.
-    _collisionStatus[pair]._listeners.push_back(listener);
-    if ((_collisionStatus[pair]._status & PhysicsController::REGISTERED) == 0)
-        _collisionStatus[pair]._status |= PhysicsController::REGISTERED;
-}
-
-void PhysicsController::addRigidBody(PhysicsRigidBody* body)
-{
-    _world->addRigidBody(body->_body);
-    _bodies.push_back(body);
-}
-    
-void PhysicsController::removeRigidBody(PhysicsRigidBody* rigidBody)
-{
-    // Find the rigid body and remove it from the world.
-    for (int i = _world->getNumCollisionObjects() - 1; i >= 0 ; i--)
-    {
-        btCollisionObject* obj = _world->getCollisionObjectArray()[i];
-        if (rigidBody->_body == obj)
-        {
-            _world->removeCollisionObject(obj);
-            break;
-        }
-    }
-
-    // Find the rigid body's collision shape and release the rigid body's reference to it.
-    for (unsigned int i = 0; i < _shapes.size(); i++)
-    {
-        if (_shapes[i]->_shape == rigidBody->_shape)
-        {
-            if (_shapes[i]->getRefCount() == 1)
-            {
-                _shapes[i]->release();
-                _shapes.erase(_shapes.begin() + i);
-            }
-            else
-                _shapes[i]->release();
-
-            break;
-        }
-    }
-
-    // Remove the rigid body from the controller's list.
-    for (unsigned int i = 0; i < _bodies.size(); i++)
-    {
-        if (_bodies[i] == rigidBody)
-        {
-            _bodies.erase(_bodies.begin() + i);
-            break;
-        }
-    }
-
-    // Find all references to the rigid body in the collision status cache and mark them for removal.
-    std::map<PhysicsRigidBody::CollisionPair, CollisionInfo>::iterator iter = _collisionStatus.begin();
-    for (; iter != _collisionStatus.end(); iter++)
-    {
-        if (iter->first.rigidBodyA == rigidBody || iter->first.rigidBodyB == rigidBody)
-            iter->second._status |= REMOVE;
-    }
-}
-
-PhysicsRigidBody* PhysicsController::getRigidBody(const btCollisionObject* collisionObject)
-{
-    // Find the rigid body and remove it from the world.
-    for (unsigned int i = 0; i < _bodies.size(); i++)
-    {
-        if (_bodies[i]->_body == collisionObject)
-            return _bodies[i];
-    }
-    
-    return NULL;
-}
-
-btCollisionShape* PhysicsController::createBox(const Vector3& min, const Vector3& max, const Vector3& scale)
-{
-    btVector3 halfExtents(scale.x * 0.5 * abs(max.x - min.x), scale.y * 0.5 * abs(max.y - min.y), scale.z * 0.5 * abs(max.z - min.z));
-
-    // Return the box shape from the cache if it already exists.
-    for (unsigned int i = 0; i < _shapes.size(); i++)
-    {
-        if (_shapes[i]->_shape->getShapeType() == BOX_SHAPE_PROXYTYPE)
-        {
-            btBoxShape* box = static_cast<btBoxShape*>(_shapes[i]->_shape);
-            if (box->getHalfExtentsWithMargin() == halfExtents)
-            {
-                _shapes[i]->addRef();
-                return box;
-            }
-        }
-    }
-    
-    // Create the box shape and add it to the cache.
-    btBoxShape* box = bullet_new<btBoxShape>(halfExtents);
-    _shapes.push_back(new PhysicsCollisionShape(box));
-
-    return box;
-}
-
-btCollisionShape* PhysicsController::createCapsule(float radius, float height)
-{
-    // Return the capsule shape from the cache if it already exists.
-    for (unsigned int i = 0; i < _shapes.size(); i++)
-    {
-        if (_shapes[i]->_shape->getShapeType() == CAPSULE_SHAPE_PROXYTYPE)
-        {
-            btCapsuleShape* capsule = static_cast<btCapsuleShape*>(_shapes[i]->_shape);
-            if (capsule->getRadius() == radius && capsule->getHalfHeight() == 0.5f * height)
-            {
-                _shapes[i]->addRef();
-                return capsule;
-            }
-        }
-    }
-    
-    // Create the capsule shape and add it to the cache.
-    btCapsuleShape* capsule = bullet_new<btCapsuleShape>(radius, height);
-    _shapes.push_back(new PhysicsCollisionShape(capsule));
-
-    return capsule;
-}
-
-btCollisionShape* PhysicsController::createSphere(float radius, const Vector3& scale)
-{
-    // Since sphere shapes depend only on the radius, the best we can do is take
-    // the largest dimension and apply that as the uniform scale to the rigid body.
-    float uniformScale = scale.x;
-    if (uniformScale < scale.y)
-        uniformScale = scale.y;
-    if (uniformScale < scale.z)
-        uniformScale = scale.z;
-    
-    // Return the sphere shape from the cache if it already exists.
-    for (unsigned int i = 0; i < _shapes.size(); i++)
-    {
-        if (_shapes[i]->_shape->getShapeType() == SPHERE_SHAPE_PROXYTYPE)
-        {
-            btSphereShape* sphere = static_cast<btSphereShape*>(_shapes[i]->_shape);
-            if (sphere->getRadius() == uniformScale * radius)
-            {
-                _shapes[i]->addRef();
-                return sphere;
-            }
-        }
-    }
-
-    // Create the sphere shape and add it to the cache.
-    btSphereShape* sphere = bullet_new<btSphereShape>(uniformScale * radius);
-    _shapes.push_back(new PhysicsCollisionShape(sphere));
-
-    return sphere;
-}
-
-btCollisionShape* PhysicsController::createMesh(PhysicsRigidBody* body, const Vector3& scale)
-{
-    assert(body);
-
-    // Retrieve the mesh rigid body data from the node's mesh.
-    Model* model = body->_node ? body->_node->getModel() : NULL;
-    Mesh* mesh = model ? model->getMesh() : NULL;
-    if (mesh == NULL)
-    {
-        LOG_ERROR("Cannot create mesh rigid body for node without model/mesh.");
-        return NULL;
-    }
-
-    // Only support meshes with triangle list primitive types
-    if (mesh->getPrimitiveType() != Mesh::TRIANGLES)
-    {
-        LOG_ERROR("Cannot create mesh rigid body for mesh without TRIANGLES primitive type.");
-        return NULL;
-    }
-
-    // The mesh must have a valid URL (i.e. it must have been loaded from a Package)
-    // in order to fetch mesh data for computing mesh rigid body.
-    if (strlen(mesh->getUrl()) == 0)
-    {
-        LOG_ERROR("Cannot create mesh rigid body for mesh without valid URL.");
-        return NULL;
-    }
-
-    Package::MeshData* data = Package::readMeshData(mesh->getUrl());
-    if (data == NULL)
-    {
-        return NULL;
-    }
-
-    // Copy the scaled vertex position data to the rigid body's local buffer.
-    Matrix m;
-    Matrix::createScale(scale, &m);
-    unsigned int vertexCount = data->vertexCount;
-    body->_vertexData = new float[vertexCount * 3];
-    Vector3 v;
-    int vertexStride = data->vertexFormat.getVertexSize();
-    for (unsigned int i = 0; i < data->vertexCount; i++)
-    {
-        v.set(*((float*)&data->vertexData[i * vertexStride + 0 * sizeof(float)]),
-              *((float*)&data->vertexData[i * vertexStride + 1 * sizeof(float)]),
-              *((float*)&data->vertexData[i * vertexStride + 2 * sizeof(float)]));
-        v *= m;
-        memcpy(&(body->_vertexData[i * 3]), &v, sizeof(float) * 3);
-    }
-
-    btTriangleIndexVertexArray* meshInterface = bullet_new<btTriangleIndexVertexArray>();
-
-    unsigned int partCount = data->parts.size();
-    if (partCount > 0)
-    {
-        PHY_ScalarType indexType = PHY_UCHAR;
-        int indexStride = 0;
-        Package::MeshPartData* meshPart = NULL;
-        for (unsigned int i = 0; i < partCount; i++)
-        {
-            meshPart = data->parts[i];
-
-            switch (meshPart->indexFormat)
-            {
-            case Mesh::INDEX8:
-                indexType = PHY_UCHAR;
-                indexStride = 1;
-                break;
-            case Mesh::INDEX16:
-                indexType = PHY_SHORT;
-                indexStride = 2;
-                break;
-            case Mesh::INDEX32:
-                indexType = PHY_INTEGER;
-                indexStride = 4;
-                break;
-            }
-
-            // Move the index data into the rigid body's local buffer.
-            // Set it to NULL in the MeshPartData so it is not released when the data is freed.
-            body->_indexData.push_back(meshPart->indexData);
-            meshPart->indexData = NULL;
-
-            // Create a btIndexedMesh object for the current mesh part.
-            btIndexedMesh indexedMesh;
-            indexedMesh.m_indexType = indexType;
-            indexedMesh.m_numTriangles = meshPart->indexCount / 3; // assume TRIANGLES primitive type
-            indexedMesh.m_numVertices = meshPart->indexCount;
-            indexedMesh.m_triangleIndexBase = (const unsigned char*)body->_indexData[i];
-            indexedMesh.m_triangleIndexStride = indexStride*3;
-            indexedMesh.m_vertexBase = (const unsigned char*)body->_vertexData;
-            indexedMesh.m_vertexStride = sizeof(float)*3;
-            indexedMesh.m_vertexType = PHY_FLOAT;
-
-            // Add the indexed mesh data to the mesh interface.
-            meshInterface->addIndexedMesh(indexedMesh, indexType);
-        }
-    }
-    else
-    {
-        // Generate index data for the mesh locally in the rigid body.
-        unsigned int* indexData = new unsigned int[data->vertexCount];
-        for (unsigned int i = 0; i < data->vertexCount; i++)
-        {
-            indexData[i] = i;
-        }
-        body->_indexData.push_back((unsigned char*)indexData);
-
-        // Create a single btIndexedMesh object for the mesh interface.
-        btIndexedMesh indexedMesh;
-        indexedMesh.m_indexType = PHY_INTEGER;
-        indexedMesh.m_numTriangles = data->vertexCount / 3; // assume TRIANGLES primitive type
-        indexedMesh.m_numVertices = data->vertexCount;
-        indexedMesh.m_triangleIndexBase = body->_indexData[0];
-        indexedMesh.m_triangleIndexStride = sizeof(unsigned int);
-        indexedMesh.m_vertexBase = (const unsigned char*)body->_vertexData;
-        indexedMesh.m_vertexStride = sizeof(float)*3;
-        indexedMesh.m_vertexType = PHY_FLOAT;
-
-        // Set the data in the mesh interface.
-        meshInterface->addIndexedMesh(indexedMesh, indexedMesh.m_indexType);
-    }
-
-    btBvhTriangleMeshShape* shape = bullet_new<btBvhTriangleMeshShape>(meshInterface, true);
-    _shapes.push_back(new PhysicsCollisionShape(shape));
-
-    // Free the temporary mesh data now that it's stored in physics system
-    SAFE_DELETE(data);
-
-    return shape;
-}
-
-void PhysicsController::addConstraint(PhysicsRigidBody* a, PhysicsRigidBody* b, PhysicsConstraint* constraint)
-{
-    a->addConstraint(constraint);
-    if (b)
-    {
-        b->addConstraint(constraint);
-    }
-    
-    _world->addConstraint(constraint->_constraint);
-}
-
-bool PhysicsController::checkConstraintRigidBodies(PhysicsRigidBody* a, PhysicsRigidBody* b)
-{
-    if (!a->supportsConstraints())
-    {
-        WARN_VARG("Rigid body '%s' does not support constraints; unexpected behavior may occur.", a->_node->getId());
-        return false;
-    }
-    
-    if (b && !b->supportsConstraints())
-    {
-        WARN_VARG("Rigid body '%s' does not support constraints; unexpected behavior may occur.", b->_node->getId());
-        return false;
-    }
-
-    return true;
-}
-
-void PhysicsController::removeConstraint(PhysicsConstraint* constraint)
-{
-    // Find the constraint and remove it from the physics world.
-    for (int i = _world->getNumConstraints() - 1; i >= 0; i--)
-    {
-        btTypedConstraint* currentConstraint = _world->getConstraint(i);
-        if (constraint->_constraint == currentConstraint)
-        {
-            _world->removeConstraint(currentConstraint);
-            break;
-        }
-    }
-}
-    
-PhysicsController::DebugDrawer::DebugDrawer()
-    : _mode(btIDebugDraw::DBG_DrawAabb | btIDebugDraw::DBG_DrawConstraintLimits | btIDebugDraw::DBG_DrawConstraints | 
-       btIDebugDraw::DBG_DrawContactPoints | btIDebugDraw::DBG_DrawWireframe), _viewProjection(NULL), _meshBatch(NULL)
-{
-    // Vertex shader for drawing colored lines.
-    const char* vs_str = 
-    {
-        "uniform mat4 u_viewProjectionMatrix;\n"
-        "attribute vec4 a_position;\n"
-        "attribute vec4 a_color;\n"
-        "varying vec4 v_color;\n"
-        "void main(void) {\n"
-        "    v_color = a_color;\n"
-        "    gl_Position = u_viewProjectionMatrix * a_position;\n"
-        "}"
-    };
-        
-    // Fragment shader for drawing colored lines.
-    const char* fs_str = 
-    {
-    #ifdef OPENGL_ES
-        "precision highp float;\n"
-    #endif
-        "varying vec4 v_color;\n"
-        "void main(void) {\n"
-        "   gl_FragColor = v_color;\n"
-        "}"
-    };
-        
-    Effect* effect = Effect::createFromSource(vs_str, fs_str);
-    Material* material = Material::create(effect);
-    material->getStateBlock()->setDepthTest(true);
-
-    VertexFormat::Element elements[] =
-    {
-        VertexFormat::Element(VertexFormat::POSITION, 3),
-        VertexFormat::Element(VertexFormat::COLOR, 4),
-    };
-    _meshBatch = MeshBatch::create(VertexFormat(elements, 2), Mesh::LINES, material, false);
-    
-    SAFE_RELEASE(material);
-    SAFE_RELEASE(effect);
-}
-
-PhysicsController::DebugDrawer::~DebugDrawer()
-{
-    SAFE_DELETE(_meshBatch);
-}
-
-void PhysicsController::DebugDrawer::begin(const Matrix& viewProjection)
-{
-    _viewProjection = &viewProjection;
-    _meshBatch->begin();
-}
-
-void PhysicsController::DebugDrawer::end()
-{
-    _meshBatch->end();
-    _meshBatch->getMaterial()->getParameter("u_viewProjectionMatrix")->setValue(_viewProjection);
-    _meshBatch->draw();
-}
-
-void PhysicsController::DebugDrawer::drawLine(const btVector3& from, const btVector3& to, const btVector3& fromColor, const btVector3& toColor)
-{
-    static DebugDrawer::DebugVertex fromVertex, toVertex;
-    
-    fromVertex.x = from.getX();
-    fromVertex.y = from.getY();
-    fromVertex.z = from.getZ();
-    fromVertex.r = fromColor.getX();
-    fromVertex.g = fromColor.getY();
-    fromVertex.b = fromColor.getZ();
-    fromVertex.a = 1.0f;
-
-    toVertex.x = to.getX();
-    toVertex.y = to.getY();
-    toVertex.z = to.getZ();
-    toVertex.r = toColor.getX();
-    toVertex.g = toColor.getY();
-    toVertex.b = toColor.getZ();
-    toVertex.a = 1.0f;
-
-    _meshBatch->add(&fromVertex, 1);
-    _meshBatch->add(&toVertex, 1);
-}
-
-void PhysicsController::DebugDrawer::drawLine(const btVector3& from, const btVector3& to, const btVector3& color)
-{
-    drawLine(from, to, color, color);
-}
-
-void PhysicsController::DebugDrawer::drawContactPoint(const btVector3& pointOnB, const btVector3& normalOnB, btScalar distance, int lifeTime, const btVector3& color)
-{
-    drawLine(pointOnB, pointOnB + normalOnB, color);
-}
-
-void PhysicsController::DebugDrawer::reportErrorWarning(const char* warningString)
-{
-    WARN(warningString);
-}
-
-void PhysicsController::DebugDrawer::draw3dText(const btVector3& location, const char* textString)
-{
-    WARN("Physics debug drawing: 3D text is not supported.");
-}
-
-void PhysicsController::DebugDrawer::setDebugMode(int mode)
-{
-    _mode = mode;
-}
-
-int	PhysicsController::DebugDrawer::getDebugMode() const
-{
-    return _mode;
-}
-
-}
+#include "Base.h"
+#include "Game.h"
+#include "MeshPart.h"
+#include "PhysicsController.h"
+#include "PhysicsMotionState.h"
+#include "Package.h"
+
+// The initial capacity of the Bullet debug drawer's vertex batch.
+#define INITIAL_CAPACITY 280
+
+namespace gameplay
+{
+
+const int PhysicsController::DIRTY         = 0x01;
+const int PhysicsController::COLLISION     = 0x02;
+const int PhysicsController::REGISTERED    = 0x04;
+const int PhysicsController::REMOVE        = 0x08;
+
+PhysicsController::PhysicsController()
+  : _collisionConfiguration(NULL), _dispatcher(NULL),
+    _overlappingPairCache(NULL), _solver(NULL), _world(NULL), _ghostPairCallback(NULL),
+    _debugDrawer(NULL), _status(PhysicsController::Listener::DEACTIVATED), _listeners(NULL),
+    _gravity(btScalar(0.0), btScalar(-9.8), btScalar(0.0))
+{
+    // Default gravity is 9.8 along the negative Y axis.
+}
+
+PhysicsController::~PhysicsController()
+{
+    SAFE_DELETE(_ghostPairCallback);
+    SAFE_DELETE(_debugDrawer);
+    SAFE_DELETE(_listeners);
+}
+
+void PhysicsController::addStatusListener(Listener* listener)
+{
+    if (!_listeners)
+        _listeners = new std::vector<Listener*>();
+
+    _listeners->push_back(listener);
+}
+
+PhysicsCharacter* PhysicsController::createCharacter(Node* node, float radius, float height, const Vector3& center)
+{
+    return new PhysicsCharacter(node, radius, height, center);
+}
+
+void PhysicsController::destroyCharacter(PhysicsCharacter* character)
+{
+    SAFE_DELETE(character);
+}
+
+PhysicsFixedConstraint* PhysicsController::createFixedConstraint(PhysicsRigidBody* a, PhysicsRigidBody* b)
+{
+    checkConstraintRigidBodies(a, b);
+    PhysicsFixedConstraint* constraint = new PhysicsFixedConstraint(a, b);
+    addConstraint(a, b, constraint);
+    return constraint;
+}
+
+PhysicsGenericConstraint* PhysicsController::createGenericConstraint(PhysicsRigidBody* a, PhysicsRigidBody* b)
+{
+    checkConstraintRigidBodies(a, b);
+    PhysicsGenericConstraint* constraint = new PhysicsGenericConstraint(a, b);
+    addConstraint(a, b, constraint);
+    return constraint;
+}
+
+PhysicsGenericConstraint* PhysicsController::createGenericConstraint(PhysicsRigidBody* a,
+    const Quaternion& rotationOffsetA, const Vector3& translationOffsetA, PhysicsRigidBody* b,
+    const Quaternion& rotationOffsetB, const Vector3& translationOffsetB)
+{
+    checkConstraintRigidBodies(a, b);
+    PhysicsGenericConstraint* constraint = new PhysicsGenericConstraint(a, rotationOffsetA, translationOffsetA, b, rotationOffsetB, translationOffsetB);
+    addConstraint(a, b, constraint);
+    return constraint;
+}
+
+PhysicsHingeConstraint* PhysicsController::createHingeConstraint(PhysicsRigidBody* a,
+    const Quaternion& rotationOffsetA, const Vector3& translationOffsetA, PhysicsRigidBody* b, 
+    const Quaternion& rotationOffsetB, const Vector3& translationOffsetB)
+{
+    checkConstraintRigidBodies(a, b);
+    PhysicsHingeConstraint* constraint = new PhysicsHingeConstraint(a, rotationOffsetA, translationOffsetA, b, rotationOffsetB, translationOffsetB);
+    addConstraint(a, b, constraint);
+    return constraint;
+}
+
+PhysicsSocketConstraint* PhysicsController::createSocketConstraint(PhysicsRigidBody* a, PhysicsRigidBody* b)
+{
+    checkConstraintRigidBodies(a, b);
+    PhysicsSocketConstraint* constraint = new PhysicsSocketConstraint(a, b);
+    addConstraint(a, b, constraint);
+    return constraint;
+}
+
+PhysicsSocketConstraint* PhysicsController::createSocketConstraint(PhysicsRigidBody* a,
+    const Vector3& translationOffsetA, PhysicsRigidBody* b, const Vector3& translationOffsetB)
+{
+    checkConstraintRigidBodies(a, b);
+    PhysicsSocketConstraint* constraint = new PhysicsSocketConstraint(a,translationOffsetA, b, translationOffsetB);
+    addConstraint(a, b, constraint);
+    return constraint;
+}
+
+PhysicsSpringConstraint* PhysicsController::createSpringConstraint(PhysicsRigidBody* a, PhysicsRigidBody* b)
+{
+    checkConstraintRigidBodies(a, b);
+    PhysicsSpringConstraint* constraint = new PhysicsSpringConstraint(a, b);
+    addConstraint(a, b, constraint);
+    return constraint;
+}
+
+PhysicsSpringConstraint* PhysicsController::createSpringConstraint(PhysicsRigidBody* a, const Quaternion& rotationOffsetA, const Vector3& translationOffsetA,           
+                                                                   PhysicsRigidBody* b, const Quaternion& rotationOffsetB, const Vector3& translationOffsetB)
+{
+    checkConstraintRigidBodies(a, b);
+    PhysicsSpringConstraint* constraint = new PhysicsSpringConstraint(a, rotationOffsetA, translationOffsetA, b, rotationOffsetB, translationOffsetB);
+    addConstraint(a, b, constraint);
+    return constraint;
+}
+
+const Vector3& PhysicsController::getGravity() const
+{
+    return _gravity;
+}
+
+void PhysicsController::setGravity(const Vector3& gravity)
+{
+    _gravity = gravity;
+
+    if (_world)
+        _world->setGravity(BV(_gravity));
+}
+
+void PhysicsController::drawDebug(const Matrix& viewProjection)
+{
+    _debugDrawer->begin(viewProjection);
+    _world->debugDrawWorld();
+    _debugDrawer->end();
+}
+
+PhysicsRigidBody* PhysicsController::rayTest(const Ray& ray, float distance, Vector3* hitPoint, float* hitFraction)
+{
+    btCollisionWorld::ClosestRayResultCallback callback(BV(ray.getOrigin()), BV(distance * ray.getDirection()));
+    _world->rayTest(BV(ray.getOrigin()), BV(distance * ray.getDirection()), callback);
+    if (callback.hasHit())
+    {
+        if (hitPoint)
+            hitPoint->set(callback.m_hitPointWorld.x(), callback.m_hitPointWorld.y(), callback.m_hitPointWorld.z());
+
+        if (hitFraction)
+            *hitFraction = callback.m_closestHitFraction;
+
+        return getRigidBody(callback.m_collisionObject);
+    }
+
+    return NULL;
+}
+
+btScalar PhysicsController::addSingleResult(btManifoldPoint& cp, const btCollisionObject* a, int partIdA, int indexA, 
+    const btCollisionObject* b, int partIdB, int indexB)
+{
+    // Get pointers to the PhysicsRigidBody objects.
+    PhysicsRigidBody* rbA = Game::getInstance()->getPhysicsController()->getRigidBody(a);
+    PhysicsRigidBody* rbB = Game::getInstance()->getPhysicsController()->getRigidBody(b);
+    
+    // If the given rigid body pair has collided in the past, then
+    // we notify the listeners only if the pair was not colliding
+    // during the previous frame. Otherwise, it's a new pair, so add a
+    // new entry to the cache with the appropriate listeners and notify them.
+    PhysicsRigidBody::CollisionPair pair(rbA, rbB);
+    if (_collisionStatus.count(pair) > 0)
+    {
+        const CollisionInfo& collisionInfo = _collisionStatus[pair];
+        if ((collisionInfo._status & COLLISION) == 0)
+        {
+            std::vector<PhysicsRigidBody::Listener*>::const_iterator iter = collisionInfo._listeners.begin();
+            for (; iter != collisionInfo._listeners.end(); iter++)
+            {
+                if ((collisionInfo._status & REMOVE) == 0)
+                {
+                    (*iter)->collisionEvent(PhysicsRigidBody::Listener::COLLIDING, pair, Vector3(cp.getPositionWorldOnA().x(), cp.getPositionWorldOnA().y(), cp.getPositionWorldOnA().z()),
+                        Vector3(cp.getPositionWorldOnB().x(), cp.getPositionWorldOnB().y(), cp.getPositionWorldOnB().z()));
+                }
+            }
+        }
+    }
+    else
+    {
+        CollisionInfo& collisionInfo = _collisionStatus[pair];
+
+        // Initialized the status for the new entry.
+        collisionInfo._status = 0;
+
+        // Add the appropriate listeners.
+        PhysicsRigidBody::CollisionPair p1(pair.rigidBodyA, NULL);
+        if (_collisionStatus.count(p1) > 0)
+        {
+            const CollisionInfo& ci = _collisionStatus[p1];
+            std::vector<PhysicsRigidBody::Listener*>::const_iterator iter = ci._listeners.begin();
+            for (; iter != ci._listeners.end(); iter++)
+            {
+                collisionInfo._listeners.push_back(*iter);
+            }
+        }
+        PhysicsRigidBody::CollisionPair p2(pair.rigidBodyB, NULL);
+        if (_collisionStatus.count(p2) > 0)
+        {
+            const CollisionInfo& ci = _collisionStatus[p2];
+            std::vector<PhysicsRigidBody::Listener*>::const_iterator iter = ci._listeners.begin();
+            for (; iter != ci._listeners.end(); iter++)
+            {
+                collisionInfo._listeners.push_back(*iter);
+            }
+        }
+
+        std::vector<PhysicsRigidBody::Listener*>::iterator iter = collisionInfo._listeners.begin();
+        for (; iter != collisionInfo._listeners.end(); iter++)
+        {
+            if ((collisionInfo._status & REMOVE) == 0)
+            {
+                (*iter)->collisionEvent(PhysicsRigidBody::Listener::COLLIDING, pair, Vector3(cp.getPositionWorldOnA().x(), cp.getPositionWorldOnA().y(), cp.getPositionWorldOnA().z()),
+                    Vector3(cp.getPositionWorldOnB().x(), cp.getPositionWorldOnB().y(), cp.getPositionWorldOnB().z()));
+            }
+        }
+    }
+
+    // Update the collision status cache (we remove the dirty bit
+    // set in the controller's update so that this particular collision pair's
+    // status is not reset to 'no collision' when the controller's update completes).
+    _collisionStatus[pair]._status &= ~DIRTY;
+    _collisionStatus[pair]._status |= COLLISION;
+    return 0.0f;
+}
+
+void PhysicsController::initialize()
+{
+    _collisionConfiguration = new btDefaultCollisionConfiguration();
+    _dispatcher = new btCollisionDispatcher(_collisionConfiguration);
+    _overlappingPairCache = new btDbvtBroadphase();
+    _solver = new btSequentialImpulseConstraintSolver();
+
+    // Create the world.
+    _world = new btDiscreteDynamicsWorld(_dispatcher, _overlappingPairCache, _solver, _collisionConfiguration);
+    _world->setGravity(BV(_gravity));
+
+    // Register ghost pair callback so bullet detects collisions with ghost objects (used for character collisions).
+    _ghostPairCallback = bullet_new<btGhostPairCallback>();
+    _world->getPairCache()->setInternalGhostPairCallback(_ghostPairCallback);
+
+    // Set up debug drawing.
+    _debugDrawer = new DebugDrawer();
+    _world->setDebugDrawer(_debugDrawer);
+}
+
+void PhysicsController::finalize()
+{
+    // Clean up the world and its various components.
+    SAFE_DELETE(_world);
+    SAFE_DELETE(_ghostPairCallback);
+    SAFE_DELETE(_solver);
+    SAFE_DELETE(_overlappingPairCache);
+    SAFE_DELETE(_dispatcher);
+    SAFE_DELETE(_collisionConfiguration);
+}
+
+void PhysicsController::pause()
+{
+    // Unused
+}
+
+void PhysicsController::resume()
+{
+    // Unused
+}
+
+void PhysicsController::update(long elapsedTime)
+{
+    // Update the physics simulation, with a maximum
+    // of 10 simulation steps being performed in a given frame.
+    //
+    // Note that stepSimulation takes elapsed time in seconds
+    // so we divide by 1000 to convert from milliseconds.
+    _world->stepSimulation((float)elapsedTime * 0.001, 10);
+
+    // If we have status listeners, then check if our status has changed.
+    if (_listeners)
+    {
+        Listener::EventType oldStatus = _status;
+
+        if (_status = Listener::DEACTIVATED)
+        {
+            for (int i = 0; i < _world->getNumCollisionObjects(); i++)
+            {
+                if (_world->getCollisionObjectArray()[i]->isActive())
+                {
+                    _status = Listener::ACTIVATED;
+                    break;
+                }
+            }
+        }
+        else
+        {
+            bool allInactive = true;
+            for (int i = 0; i < _world->getNumCollisionObjects(); i++)
+            {
+                if (_world->getCollisionObjectArray()[i]->isActive())
+                {
+                    allInactive = false;
+                    break;
+                }
+            }
+
+            if (allInactive)
+                _status = Listener::DEACTIVATED;
+        }
+
+        // If the status has changed, notify our listeners.
+        if (oldStatus != _status)
+        {
+            for (unsigned int k = 0; k < _listeners->size(); k++)
+            {
+                (*_listeners)[k]->statusEvent(_status);
+            }
+        }
+        
+    }
+
+    // All statuses are set with the DIRTY bit before collision processing occurs.
+    // During collision processing, if a collision occurs, the status is 
+    // set to COLLISION and the DIRTY bit is cleared. Then, after collision processing 
+    // is finished, if a given status is still dirty, the COLLISION bit is cleared.
+    //
+    // If an entry was marked for removal in the last frame, remove it now.
+
+    // Dirty the collision status cache entries.
+    std::map<PhysicsRigidBody::CollisionPair, CollisionInfo>::iterator iter = _collisionStatus.begin();
+    for (; iter != _collisionStatus.end();)
+    {
+        if ((iter->second._status & REMOVE) != 0)
+        {
+            std::map<PhysicsRigidBody::CollisionPair, CollisionInfo>::iterator eraseIter = iter;
+            iter++;
+            _collisionStatus.erase(eraseIter);
+        }
+        else
+        {
+            iter->second._status |= DIRTY;
+            iter++;
+        }
+    }
+
+    // Go through the collision status cache and perform all registered collision tests.
+    iter = _collisionStatus.begin();
+    for (; iter != _collisionStatus.end(); iter++)
+    {
+        // If this collision pair was one that was registered for listening, then perform the collision test.
+        // (In the case where we register for all collisions with a rigid body, there will be a lot
+        // of collision pairs in the status cache that we did not explicitly register for.)
+        if ((iter->second._status & REGISTERED) != 0 && (iter->second._status & REMOVE) == 0)
+        {
+            if (iter->first.rigidBodyB)
+                _world->contactPairTest(iter->first.rigidBodyA->_body, iter->first.rigidBodyB->_body, *this);
+            else
+                _world->contactTest(iter->first.rigidBodyA->_body, *this);
+        }
+    }
+
+    // Update all the collision status cache entries.
+    iter = _collisionStatus.begin();
+    for (; iter != _collisionStatus.end(); iter++)
+    {
+        if ((iter->second._status & DIRTY) != 0)
+        {
+            if ((iter->second._status & COLLISION) != 0 && iter->first.rigidBodyB)
+            {
+                unsigned int size = iter->second._listeners.size();
+                for (unsigned int i = 0; i < size; i++)
+                {
+                    iter->second._listeners[i]->collisionEvent(PhysicsRigidBody::Listener::NOT_COLLIDING, iter->first);
+                }
+            }
+
+            iter->second._status &= ~COLLISION;
+        }
+    }
+}
+
+void PhysicsController::addCollisionListener(PhysicsRigidBody::Listener* listener, PhysicsRigidBody* rbA, PhysicsRigidBody* rbB)
+{
+    PhysicsRigidBody::CollisionPair pair(rbA, rbB);
+
+    // Make sure the status of the entry is initialized properly.
+    if (_collisionStatus.count(pair) == 0)
+        _collisionStatus[pair]._status = 0;
+
+    // Add the listener and ensure the status includes that this collision pair is registered.
+    _collisionStatus[pair]._listeners.push_back(listener);
+    if ((_collisionStatus[pair]._status & PhysicsController::REGISTERED) == 0)
+        _collisionStatus[pair]._status |= PhysicsController::REGISTERED;
+}
+
+void PhysicsController::addRigidBody(PhysicsRigidBody* body)
+{
+    _world->addRigidBody(body->_body);
+    _bodies.push_back(body);
+}
+    
+void PhysicsController::removeRigidBody(PhysicsRigidBody* rigidBody)
+{
+    // Find the rigid body and remove it from the world.
+    for (int i = _world->getNumCollisionObjects() - 1; i >= 0 ; i--)
+    {
+        btCollisionObject* obj = _world->getCollisionObjectArray()[i];
+        if (rigidBody->_body == obj)
+        {
+            _world->removeCollisionObject(obj);
+            break;
+        }
+    }
+
+    // Find the rigid body's collision shape and release the rigid body's reference to it.
+    for (unsigned int i = 0; i < _shapes.size(); i++)
+    {
+        if (_shapes[i]->_shape == rigidBody->_shape)
+        {
+            if (_shapes[i]->getRefCount() == 1)
+            {
+                _shapes[i]->release();
+                _shapes.erase(_shapes.begin() + i);
+            }
+            else
+                _shapes[i]->release();
+
+            break;
+        }
+    }
+
+    // Remove the rigid body from the controller's list.
+    for (unsigned int i = 0; i < _bodies.size(); i++)
+    {
+        if (_bodies[i] == rigidBody)
+        {
+            _bodies.erase(_bodies.begin() + i);
+            break;
+        }
+    }
+
+    // Find all references to the rigid body in the collision status cache and mark them for removal.
+    std::map<PhysicsRigidBody::CollisionPair, CollisionInfo>::iterator iter = _collisionStatus.begin();
+    for (; iter != _collisionStatus.end(); iter++)
+    {
+        if (iter->first.rigidBodyA == rigidBody || iter->first.rigidBodyB == rigidBody)
+            iter->second._status |= REMOVE;
+    }
+}
+
+PhysicsRigidBody* PhysicsController::getRigidBody(const btCollisionObject* collisionObject)
+{
+    // Find the rigid body and remove it from the world.
+    for (unsigned int i = 0; i < _bodies.size(); i++)
+    {
+        if (_bodies[i]->_body == collisionObject)
+            return _bodies[i];
+    }
+    
+    return NULL;
+}
+
+btCollisionShape* PhysicsController::createBox(const Vector3& min, const Vector3& max, const Vector3& scale)
+{
+    btVector3 halfExtents(scale.x * 0.5 * abs(max.x - min.x), scale.y * 0.5 * abs(max.y - min.y), scale.z * 0.5 * abs(max.z - min.z));
+
+    // Return the box shape from the cache if it already exists.
+    for (unsigned int i = 0; i < _shapes.size(); i++)
+    {
+        if (_shapes[i]->_shape->getShapeType() == BOX_SHAPE_PROXYTYPE)
+        {
+            btBoxShape* box = static_cast<btBoxShape*>(_shapes[i]->_shape);
+            if (box->getHalfExtentsWithMargin() == halfExtents)
+            {
+                _shapes[i]->addRef();
+                return box;
+            }
+        }
+    }
+    
+    // Create the box shape and add it to the cache.
+    btBoxShape* box = bullet_new<btBoxShape>(halfExtents);
+    _shapes.push_back(new PhysicsCollisionShape(box));
+
+    return box;
+}
+
+btCollisionShape* PhysicsController::createCapsule(float radius, float height)
+{
+    // Return the capsule shape from the cache if it already exists.
+    for (unsigned int i = 0; i < _shapes.size(); i++)
+    {
+        if (_shapes[i]->_shape->getShapeType() == CAPSULE_SHAPE_PROXYTYPE)
+        {
+            btCapsuleShape* capsule = static_cast<btCapsuleShape*>(_shapes[i]->_shape);
+            if (capsule->getRadius() == radius && capsule->getHalfHeight() == 0.5f * height)
+            {
+                _shapes[i]->addRef();
+                return capsule;
+            }
+        }
+    }
+    
+    // Create the capsule shape and add it to the cache.
+    btCapsuleShape* capsule = bullet_new<btCapsuleShape>(radius, height);
+    _shapes.push_back(new PhysicsCollisionShape(capsule));
+
+    return capsule;
+}
+
+btCollisionShape* PhysicsController::createSphere(float radius, const Vector3& scale)
+{
+    // Since sphere shapes depend only on the radius, the best we can do is take
+    // the largest dimension and apply that as the uniform scale to the rigid body.
+    float uniformScale = scale.x;
+    if (uniformScale < scale.y)
+        uniformScale = scale.y;
+    if (uniformScale < scale.z)
+        uniformScale = scale.z;
+    
+    // Return the sphere shape from the cache if it already exists.
+    for (unsigned int i = 0; i < _shapes.size(); i++)
+    {
+        if (_shapes[i]->_shape->getShapeType() == SPHERE_SHAPE_PROXYTYPE)
+        {
+            btSphereShape* sphere = static_cast<btSphereShape*>(_shapes[i]->_shape);
+            if (sphere->getRadius() == uniformScale * radius)
+            {
+                _shapes[i]->addRef();
+                return sphere;
+            }
+        }
+    }
+
+    // Create the sphere shape and add it to the cache.
+    btSphereShape* sphere = bullet_new<btSphereShape>(uniformScale * radius);
+    _shapes.push_back(new PhysicsCollisionShape(sphere));
+
+    return sphere;
+}
+
+btCollisionShape* PhysicsController::createMesh(PhysicsRigidBody* body, const Vector3& scale)
+{
+    assert(body);
+
+    // Retrieve the mesh rigid body data from the node's mesh.
+    Model* model = body->_node ? body->_node->getModel() : NULL;
+    Mesh* mesh = model ? model->getMesh() : NULL;
+    if (mesh == NULL)
+    {
+        LOG_ERROR("Cannot create mesh rigid body for node without model/mesh.");
+        return NULL;
+    }
+
+    // Only support meshes with triangle list primitive types
+    if (mesh->getPrimitiveType() != Mesh::TRIANGLES)
+    {
+        LOG_ERROR("Cannot create mesh rigid body for mesh without TRIANGLES primitive type.");
+        return NULL;
+    }
+
+    // The mesh must have a valid URL (i.e. it must have been loaded from a Package)
+    // in order to fetch mesh data for computing mesh rigid body.
+    if (strlen(mesh->getUrl()) == 0)
+    {
+        LOG_ERROR("Cannot create mesh rigid body for mesh without valid URL.");
+        return NULL;
+    }
+
+    Package::MeshData* data = Package::readMeshData(mesh->getUrl());
+    if (data == NULL)
+    {
+        return NULL;
+    }
+
+    // Copy the scaled vertex position data to the rigid body's local buffer.
+    Matrix m;
+    Matrix::createScale(scale, &m);
+    unsigned int vertexCount = data->vertexCount;
+    body->_vertexData = new float[vertexCount * 3];
+    Vector3 v;
+    int vertexStride = data->vertexFormat.getVertexSize();
+    for (unsigned int i = 0; i < data->vertexCount; i++)
+    {
+        v.set(*((float*)&data->vertexData[i * vertexStride + 0 * sizeof(float)]),
+              *((float*)&data->vertexData[i * vertexStride + 1 * sizeof(float)]),
+              *((float*)&data->vertexData[i * vertexStride + 2 * sizeof(float)]));
+        v *= m;
+        memcpy(&(body->_vertexData[i * 3]), &v, sizeof(float) * 3);
+    }
+
+    btTriangleIndexVertexArray* meshInterface = bullet_new<btTriangleIndexVertexArray>();
+
+    unsigned int partCount = data->parts.size();
+    if (partCount > 0)
+    {
+        PHY_ScalarType indexType = PHY_UCHAR;
+        int indexStride = 0;
+        Package::MeshPartData* meshPart = NULL;
+        for (unsigned int i = 0; i < partCount; i++)
+        {
+            meshPart = data->parts[i];
+
+            switch (meshPart->indexFormat)
+            {
+            case Mesh::INDEX8:
+                indexType = PHY_UCHAR;
+                indexStride = 1;
+                break;
+            case Mesh::INDEX16:
+                indexType = PHY_SHORT;
+                indexStride = 2;
+                break;
+            case Mesh::INDEX32:
+                indexType = PHY_INTEGER;
+                indexStride = 4;
+                break;
+            }
+
+            // Move the index data into the rigid body's local buffer.
+            // Set it to NULL in the MeshPartData so it is not released when the data is freed.
+            body->_indexData.push_back(meshPart->indexData);
+            meshPart->indexData = NULL;
+
+            // Create a btIndexedMesh object for the current mesh part.
+            btIndexedMesh indexedMesh;
+            indexedMesh.m_indexType = indexType;
+            indexedMesh.m_numTriangles = meshPart->indexCount / 3; // assume TRIANGLES primitive type
+            indexedMesh.m_numVertices = meshPart->indexCount;
+            indexedMesh.m_triangleIndexBase = (const unsigned char*)body->_indexData[i];
+            indexedMesh.m_triangleIndexStride = indexStride*3;
+            indexedMesh.m_vertexBase = (const unsigned char*)body->_vertexData;
+            indexedMesh.m_vertexStride = sizeof(float)*3;
+            indexedMesh.m_vertexType = PHY_FLOAT;
+
+            // Add the indexed mesh data to the mesh interface.
+            meshInterface->addIndexedMesh(indexedMesh, indexType);
+        }
+    }
+    else
+    {
+        // Generate index data for the mesh locally in the rigid body.
+        unsigned int* indexData = new unsigned int[data->vertexCount];
+        for (unsigned int i = 0; i < data->vertexCount; i++)
+        {
+            indexData[i] = i;
+        }
+        body->_indexData.push_back((unsigned char*)indexData);
+
+        // Create a single btIndexedMesh object for the mesh interface.
+        btIndexedMesh indexedMesh;
+        indexedMesh.m_indexType = PHY_INTEGER;
+        indexedMesh.m_numTriangles = data->vertexCount / 3; // assume TRIANGLES primitive type
+        indexedMesh.m_numVertices = data->vertexCount;
+        indexedMesh.m_triangleIndexBase = body->_indexData[0];
+        indexedMesh.m_triangleIndexStride = sizeof(unsigned int);
+        indexedMesh.m_vertexBase = (const unsigned char*)body->_vertexData;
+        indexedMesh.m_vertexStride = sizeof(float)*3;
+        indexedMesh.m_vertexType = PHY_FLOAT;
+
+        // Set the data in the mesh interface.
+        meshInterface->addIndexedMesh(indexedMesh, indexedMesh.m_indexType);
+    }
+
+    btBvhTriangleMeshShape* shape = bullet_new<btBvhTriangleMeshShape>(meshInterface, true);
+    _shapes.push_back(new PhysicsCollisionShape(shape));
+
+    // Free the temporary mesh data now that it's stored in physics system
+    SAFE_DELETE(data);
+
+    return shape;
+}
+
+void PhysicsController::addConstraint(PhysicsRigidBody* a, PhysicsRigidBody* b, PhysicsConstraint* constraint)
+{
+    a->addConstraint(constraint);
+    if (b)
+    {
+        b->addConstraint(constraint);
+    }
+    
+    _world->addConstraint(constraint->_constraint);
+}
+
+bool PhysicsController::checkConstraintRigidBodies(PhysicsRigidBody* a, PhysicsRigidBody* b)
+{
+    if (!a->supportsConstraints())
+    {
+        WARN_VARG("Rigid body '%s' does not support constraints; unexpected behavior may occur.", a->_node->getId());
+        return false;
+    }
+    
+    if (b && !b->supportsConstraints())
+    {
+        WARN_VARG("Rigid body '%s' does not support constraints; unexpected behavior may occur.", b->_node->getId());
+        return false;
+    }
+
+    return true;
+}
+
+void PhysicsController::removeConstraint(PhysicsConstraint* constraint)
+{
+    // Find the constraint and remove it from the physics world.
+    for (int i = _world->getNumConstraints() - 1; i >= 0; i--)
+    {
+        btTypedConstraint* currentConstraint = _world->getConstraint(i);
+        if (constraint->_constraint == currentConstraint)
+        {
+            _world->removeConstraint(currentConstraint);
+            break;
+        }
+    }
+}
+    
+PhysicsController::DebugDrawer::DebugDrawer()
+    : _mode(btIDebugDraw::DBG_DrawAabb | btIDebugDraw::DBG_DrawConstraintLimits | btIDebugDraw::DBG_DrawConstraints | 
+       btIDebugDraw::DBG_DrawContactPoints | btIDebugDraw::DBG_DrawWireframe), _viewProjection(NULL), _meshBatch(NULL)
+{
+    // Vertex shader for drawing colored lines.
+    const char* vs_str = 
+    {
+        "uniform mat4 u_viewProjectionMatrix;\n"
+        "attribute vec4 a_position;\n"
+        "attribute vec4 a_color;\n"
+        "varying vec4 v_color;\n"
+        "void main(void) {\n"
+        "    v_color = a_color;\n"
+        "    gl_Position = u_viewProjectionMatrix * a_position;\n"
+        "}"
+    };
+        
+    // Fragment shader for drawing colored lines.
+    const char* fs_str = 
+    {
+    #ifdef OPENGL_ES
+        "precision highp float;\n"
+    #endif
+        "varying vec4 v_color;\n"
+        "void main(void) {\n"
+        "   gl_FragColor = v_color;\n"
+        "}"
+    };
+        
+    Effect* effect = Effect::createFromSource(vs_str, fs_str);
+    Material* material = Material::create(effect);
+    material->getStateBlock()->setDepthTest(true);
+
+    VertexFormat::Element elements[] =
+    {
+        VertexFormat::Element(VertexFormat::POSITION, 3),
+        VertexFormat::Element(VertexFormat::COLOR, 4),
+    };
+    _meshBatch = MeshBatch::create(VertexFormat(elements, 2), Mesh::LINES, material, false);
+    
+    SAFE_RELEASE(material);
+    SAFE_RELEASE(effect);
+}
+
+PhysicsController::DebugDrawer::~DebugDrawer()
+{
+    SAFE_DELETE(_meshBatch);
+}
+
+void PhysicsController::DebugDrawer::begin(const Matrix& viewProjection)
+{
+    _viewProjection = &viewProjection;
+    _meshBatch->begin();
+}
+
+void PhysicsController::DebugDrawer::end()
+{
+    _meshBatch->end();
+    _meshBatch->getMaterial()->getParameter("u_viewProjectionMatrix")->setValue(_viewProjection);
+    _meshBatch->draw();
+}
+
+void PhysicsController::DebugDrawer::drawLine(const btVector3& from, const btVector3& to, const btVector3& fromColor, const btVector3& toColor)
+{
+    static DebugDrawer::DebugVertex fromVertex, toVertex;
+    
+    fromVertex.x = from.getX();
+    fromVertex.y = from.getY();
+    fromVertex.z = from.getZ();
+    fromVertex.r = fromColor.getX();
+    fromVertex.g = fromColor.getY();
+    fromVertex.b = fromColor.getZ();
+    fromVertex.a = 1.0f;
+
+    toVertex.x = to.getX();
+    toVertex.y = to.getY();
+    toVertex.z = to.getZ();
+    toVertex.r = toColor.getX();
+    toVertex.g = toColor.getY();
+    toVertex.b = toColor.getZ();
+    toVertex.a = 1.0f;
+
+    _meshBatch->add(&fromVertex, 1);
+    _meshBatch->add(&toVertex, 1);
+}
+
+void PhysicsController::DebugDrawer::drawLine(const btVector3& from, const btVector3& to, const btVector3& color)
+{
+    drawLine(from, to, color, color);
+}
+
+void PhysicsController::DebugDrawer::drawContactPoint(const btVector3& pointOnB, const btVector3& normalOnB, btScalar distance, int lifeTime, const btVector3& color)
+{
+    drawLine(pointOnB, pointOnB + normalOnB, color);
+}
+
+void PhysicsController::DebugDrawer::reportErrorWarning(const char* warningString)
+{
+    WARN(warningString);
+}
+
+void PhysicsController::DebugDrawer::draw3dText(const btVector3& location, const char* textString)
+{
+    WARN("Physics debug drawing: 3D text is not supported.");
+}
+
+void PhysicsController::DebugDrawer::setDebugMode(int mode)
+{
+    _mode = mode;
+}
+
+int	PhysicsController::DebugDrawer::getDebugMode() const
+{
+    return _mode;
+}
+
+}