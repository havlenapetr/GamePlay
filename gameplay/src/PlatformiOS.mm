--- conflicted
+++ resolved
@@ -988,7 +988,6 @@
     }
 }    
 
-<<<<<<< HEAD
 bool Platform::isGestureSupported(Gesture::GestureEvent evt)
 {
     return false;
@@ -1000,11 +999,6 @@
 
 void Platform::unregisterGesture(Gesture::GestureEvent evt)
 {
-=======
-void Platform::recognizeGesture(Gesture::GestureEvent evt)
-{
-    fds;
->>>>>>> e347a51b
 }
 
 unsigned int Platform::getGamepadsConnected()
