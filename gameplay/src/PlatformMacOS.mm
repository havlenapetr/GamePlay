--- conflicted
+++ resolved
@@ -193,11 +193,7 @@
     NSPoint point = [event locationInWindow];
     if (__leftMouseDown)
     {
-<<<<<<< HEAD
-        _game->touchEvent(Touch::EVENT_MOVE, point.x, WINDOW_HEIGHT - point.y, 0);
-=======
         _game->touchEvent(Touch::TOUCH_MOVE, point.x, WINDOW_HEIGHT - point.y, 0);
->>>>>>> 8d67205a
     }
 }
 
@@ -460,27 +456,6 @@
             _game->keyEvent((flags & NSShiftKeyMask) ? Keyboard::KEY_PRESS : Keyboard::KEY_RELEASE, Keyboard::KEY_LEFT_SHIFT);
             break;
         case 0x3C:
-<<<<<<< HEAD
-            _game->keyEvent((flags & NSShiftKeyMask) ? Keyboard::KEYEVENT_DOWN : Keyboard::KEY_RELEASE, Keyboard::KEY_RIGHT_SHIFT);
-            break;
-        case 0x3A:
-            _game->keyEvent((flags & NSAlternateKeyMask) ? Keyboard::KEYEVENT_DOWN : Keyboard::KEY_RELEASE, Keyboard::KEY_LEFT_ALT);
-            break;
-        case 0x3D:
-            _game->keyEvent((flags & NSAlternateKeyMask) ? Keyboard::KEYEVENT_DOWN : Keyboard::KEY_RELEASE, Keyboard::KEY_RIGHT_ALT);
-            break;
-        case 0x3B:
-            _game->keyEvent((flags & NSControlKeyMask) ? Keyboard::KEYEVENT_DOWN : Keyboard::KEY_RELEASE, Keyboard::KEY_LEFT_CTRL);
-            break;
-        case 0x3E:
-            _game->keyEvent((flags & NSControlKeyMask) ? Keyboard::KEYEVENT_DOWN : Keyboard::KEY_RELEASE, Keyboard::KEY_RIGHT_CTRL);
-            break;
-        case 0x37:
-            _game->keyEvent((flags & NSCommandKeyMask) ? Keyboard::KEYEVENT_DOWN : Keyboard::KEY_RELEASE, Keyboard::KEY_LEFT_HYPER);
-            break;
-        case 0x36:
-            _game->keyEvent((flags & NSCommandKeyMask) ? Keyboard::KEYEVENT_DOWN : Keyboard::KEY_RELEASE, Keyboard::KEY_RIGHT_HYPER);
-=======
             _game->keyEvent((flags & NSShiftKeyMask) ? Keyboard::KEY_PRESS : Keyboard::KEY_RELEASE, Keyboard::KEY_RIGHT_SHIFT);
             break;
         case 0x3A:
@@ -500,27 +475,18 @@
             break;
         case 0x36:
             _game->keyEvent((flags & NSCommandKeyMask) ? Keyboard::KEY_PRESS : Keyboard::KEY_RELEASE, Keyboard::KEY_RIGHT_HYPER);
->>>>>>> 8d67205a
             break;
     }
 }
 
 - (void) keyDown: (NSEvent*) event
 {    
-<<<<<<< HEAD
-    _game->keyEvent(getKey([event keyCode], [event modifierFlags]), Keyboard::KEYEVENT_PRESS);
-=======
     _game->keyEvent(Keyboard::KEY_PRESS, getKey([event keyCode], [event modifierFlags]));
->>>>>>> 8d67205a
 }
 
 - (void) keyUp: (NSEvent*) event
 {    
-<<<<<<< HEAD
-    _game->keyEvent(getKey([event keyCode], [event modifierFlags]), Keyboard::KEY_RELEASE);
-=======
     _game->keyEvent(Keyboard::KEY_RELEASE, getKey([event keyCode], [event modifierFlags]));
->>>>>>> 8d67205a
 }
 
 @end
